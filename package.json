{
<<<<<<< HEAD
  "name": "adsbypasser",
  "version": "4.42.0",
=======
  "name": "nopicads",
  "version": "4.42.1",
>>>>>>> ae151ac6
  "license": "BSD",
  "repository": {
    "type": "git",
    "url": "https://github.com/adsbypasser/adsbypasser.git"
  },
  "devDependencies": {
    "grunt": "",
    "grunt-contrib-concat": "",
    "grunt-contrib-clean": "",
    "grunt-mocha-test": "",
    "blanket": "",
    "chai": "",
    "connect": "",
    "serve-static": "",
    "zombie": "",
    "wintersmith": "",
    "wintersmith-less": ""
  },
  "scripts": {
    "test": "grunt test"
  }
}<|MERGE_RESOLUTION|>--- conflicted
+++ resolved
@@ -1,11 +1,6 @@
 {
-<<<<<<< HEAD
   "name": "adsbypasser",
-  "version": "4.42.0",
-=======
-  "name": "nopicads",
   "version": "4.42.1",
->>>>>>> ae151ac6
   "license": "BSD",
   "repository": {
     "type": "git",
