<<<<<<< HEAD
// ==UserScript==
// @match          http://*.imagecarry.com/*
// @match          http://*.imagedunk.com/*
// @include        /http://.*\.imageporter\.com/\w{12}/.*\.html/
// @match          http://*.imageswitch.com/*
// @match          http://*.piclambo.net/*
// @match          http://*.picleet.com/*
// @match          http://*.picturedip.com/*
// @match          http://*.pictureturn.com/*
// @match          http://*.pixroute.com/*
// @match          http://*.yankoimages.net/*
// @match          http://imagecarry.com/*
// @match          http://imagedunk.com/*
// @match          http://imageporter.com/*
// @match          http://imageswitch.com/*
// @match          http://piclambo.net/*
// @match          http://picleet.com/*
// @match          http://picturedip.com/*
// @match          http://pictureturn.com/*
// @match          http://pixroute.com/*
// @match          http://yankoimages.net/*
// ==/UserScript==

$.register({
  rule: {
    host: /(imagecarry|imagedunk|imageporter|imageswitch|picleet|picturedip|pictureturn|pixroute)\.com|(piclambo|yankoimages)\.net/,
  },
  ready: function () {
    'use strict';
=======
(function () {
  'use strict';
>>>>>>> 558428f2

  function run () {
    var o = $('center img[id]');
<<<<<<< HEAD
    $.openImage(o.src);
  },
});
=======
    $.redirect(o.src);
  }

  $.register({
    rule: {
      host: /^www\.imageporter\.com$/,
      path: /^\/\w{12}\/.*\.html$/,
    },
    run: run,
  });

  $.register({
    rule: {
      host: /^(www\.)?(imagecarry|imagedunk|imageporter|imageswitch|picleet|picturedip|pictureturn|pixroute)\.com|(piclambo|yankoimages)\.net$/,
    },
    run: run,
  });

})();
>>>>>>> 558428f2

// ex: ts=2 sts=2 sw=2 et
// sublime: tab_size 2; translate_tabs_to_spaces true; detect_indentation false; use_tab_stops true;
// kate: space-indent on; indent-width 2;<|MERGE_RESOLUTION|>--- conflicted
+++ resolved
@@ -1,46 +1,9 @@
-<<<<<<< HEAD
-// ==UserScript==
-// @match          http://*.imagecarry.com/*
-// @match          http://*.imagedunk.com/*
-// @include        /http://.*\.imageporter\.com/\w{12}/.*\.html/
-// @match          http://*.imageswitch.com/*
-// @match          http://*.piclambo.net/*
-// @match          http://*.picleet.com/*
-// @match          http://*.picturedip.com/*
-// @match          http://*.pictureturn.com/*
-// @match          http://*.pixroute.com/*
-// @match          http://*.yankoimages.net/*
-// @match          http://imagecarry.com/*
-// @match          http://imagedunk.com/*
-// @match          http://imageporter.com/*
-// @match          http://imageswitch.com/*
-// @match          http://piclambo.net/*
-// @match          http://picleet.com/*
-// @match          http://picturedip.com/*
-// @match          http://pictureturn.com/*
-// @match          http://pixroute.com/*
-// @match          http://yankoimages.net/*
-// ==/UserScript==
-
-$.register({
-  rule: {
-    host: /(imagecarry|imagedunk|imageporter|imageswitch|picleet|picturedip|pictureturn|pixroute)\.com|(piclambo|yankoimages)\.net/,
-  },
-  ready: function () {
-    'use strict';
-=======
 (function () {
   'use strict';
->>>>>>> 558428f2
 
   function run () {
     var o = $('center img[id]');
-<<<<<<< HEAD
     $.openImage(o.src);
-  },
-});
-=======
-    $.redirect(o.src);
   }
 
   $.register({
@@ -48,18 +11,17 @@
       host: /^www\.imageporter\.com$/,
       path: /^\/\w{12}\/.*\.html$/,
     },
-    run: run,
+    ready: run,
   });
 
   $.register({
     rule: {
       host: /^(www\.)?(imagecarry|imagedunk|imageporter|imageswitch|picleet|picturedip|pictureturn|pixroute)\.com|(piclambo|yankoimages)\.net$/,
     },
-    run: run,
+    ready: run,
   });
 
 })();
->>>>>>> 558428f2
 
 // ex: ts=2 sts=2 sw=2 et
 // sublime: tab_size 2; translate_tabs_to_spaces true; detect_indentation false; use_tab_stops true;
