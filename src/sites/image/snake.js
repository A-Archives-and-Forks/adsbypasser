(function () {
  'use strict';

  // first stage
  $.register({
    rule: {
<<<<<<< HEAD
      host: /^www\.(freebunker|imagesnake)\.com$/,
=======
      host: /^www\.(imagesnake|imgcarry)\.com$/,
>>>>>>> 0d22c539
      path: /^\/show\.php$/,
      query: /^\?/,
    },
    ready: run,
  });

  // second stage
  function run () {
    var i = $('#img_obj');
    $.openImage(i.src);
  }
  $.register({
    rule: {
      host: /^www\.freebunker\.com$/,
      path: /^\/show\//,
    },
    ready: run,
  });
  $.register({
    rule: {
      host: /^www\.(imagesnake|imagefruit)\.com$/,
      path: /^\/(img|show)\/.+/,
    },
    ready: run,
  });

})();

// ex: ts=2 sts=2 sw=2 et
// sublime: tab_size 2; translate_tabs_to_spaces true; detect_indentation false; use_tab_stops true;
// kate: space-indent on; indent-width 2;<|MERGE_RESOLUTION|>--- conflicted
+++ resolved
@@ -4,11 +4,7 @@
   // first stage
   $.register({
     rule: {
-<<<<<<< HEAD
-      host: /^www\.(freebunker|imagesnake)\.com$/,
-=======
-      host: /^www\.(imagesnake|imgcarry)\.com$/,
->>>>>>> 0d22c539
+      host: /^www\.(freebunker|imagesnake|imgcarry)\.com$/,
       path: /^\/show\.php$/,
       query: /^\?/,
     },
