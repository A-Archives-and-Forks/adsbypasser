(function () {
  'use strict';

  var pathRule = /^\/([0-9a-z]+)(\.|\/|$)/;

  function go (id, pre, next) {
    $.openLink('', {
      post: {
        op: 'view',
        id: id,
        pre: pre,
        next: next,
      },
    });
  }

  function getNext1 (i) {
    return i.value;
  }

  function getNext2 (i) {
    var next = i.onclick && i.onclick.toString().match(/value='([^']+)'/);
    if (next) {
      next = next[1];
      return next;
    } else {
      return i.value;
    }
  }

  function helper (id, getNext) {
    var i = $.$('form > input[name="next"]');
    if (i) {
      // first stage
      var next = getNext(i);
      go(id, $('input[name="pre"]', i.parentNode).value, next);
      return;
    }

    i = $.$('img.pic');
    if (i) {
      // second stage
      $.openImage(i.src);
      return;
    }

    // other page
    _.info('do nothing');
  }

  $.register({
    rule: {
      host: [
        /^img(paying|mega|zeus|monkey|trex)\.com$/,
        /^(www\.)?imgsee\.me$/,
        /^imgclick\.net$/,
        /^(uploadrr|imageeer|imzdrop)\.com$/,
<<<<<<< HEAD
        /^chronos\.to$/,
        /^imgdrive\.co$/,
=======
>>>>>>> a9a258f9
      ],
      path: pathRule,
    },
    ready: function (m) {
      helper(m.path[1], getNext1);
    },
  });

  $.register({
    rule: {
      host: /^imgrock\.net$/,
      path: pathRule,
    },
    ready: function (m) {
      // they have random invalid forms here
      var d = $.$('#imageviewir input[type=submit]:not([style])');
      if (!d) {
        helper(m.path[1], getNext1);
        return;
      }
      // the form has a random field, directly use this form
      d = d.parentNode;
      d.submit();
    },
  });

  $.register({
    rule: {
      host: /^chronos\.to$/,
      path: pathRule,
    },
    ready: function (m) {
      helper(m.path[1], getNext2);
    },
  });

})();
// ex: ts=2 sts=2 sw=2 et
// sublime: tab_size 2; translate_tabs_to_spaces true; detect_indentation false; use_tab_stops true;
// kate: space-indent on; indent-width 2;<|MERGE_RESOLUTION|>--- conflicted
+++ resolved
@@ -55,11 +55,7 @@
         /^(www\.)?imgsee\.me$/,
         /^imgclick\.net$/,
         /^(uploadrr|imageeer|imzdrop)\.com$/,
-<<<<<<< HEAD
-        /^chronos\.to$/,
         /^imgdrive\.co$/,
-=======
->>>>>>> a9a258f9
       ],
       path: pathRule,
     },
