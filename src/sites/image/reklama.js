--- conflicted
+++ resolved
@@ -14,12 +14,8 @@
           /^(img(serve|coin|fap)|gallerycloud)\.net$/,
           /^hotimages\.eu$/,
           /^(imgstudio|dragimage|imageteam)\.org$/,
-<<<<<<< HEAD
-          /^(i\.)?imgslip\.com$/,
+          /^((i|hentai)\.)?imgslip\.com$/,
           /^(i|xxx)\.hentaiyoutube\.com$/,
-=======
-          /^((i|hentai)\.)?imgslip\.com$/,
->>>>>>> e7c38613
         ],
         path: /^\/img-.*\.html$/,
       },
