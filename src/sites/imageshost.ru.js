$.register({
<<<<<<< HEAD
  rule: {
    host: /^imageshost\.ru$/,
  },
  ready: function () {
=======
  rule: 'http://imageshost.ru/photo/*/id*.html',
  run: function () {
>>>>>>> 558428f2
    'use strict';

    var a = $('#bphoto a');
    $.openImage(a.href);
  },
});

// ex: ts=2 sts=2 sw=2 et
// sublime: tab_size 2; translate_tabs_to_spaces true; detect_indentation false; use_tab_stops true;
// kate: space-indent on; indent-width 2;<|MERGE_RESOLUTION|>--- conflicted
+++ resolved
@@ -1,13 +1,6 @@
 $.register({
-<<<<<<< HEAD
-  rule: {
-    host: /^imageshost\.ru$/,
-  },
+  rule: 'http://imageshost.ru/photo/*/id*.html',
   ready: function () {
-=======
-  rule: 'http://imageshost.ru/photo/*/id*.html',
-  run: function () {
->>>>>>> 558428f2
     'use strict';
 
     var a = $('#bphoto a');
