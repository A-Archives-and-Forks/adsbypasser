--- conflicted
+++ resolved
@@ -1,13 +1,6 @@
 $.register({
-<<<<<<< HEAD
-  rule: {
-    host: /bilder-space\.de/,
-  },
+  rule: 'http://www.bilder-space.de/*.htm',
   ready: function () {
-=======
-  rule: 'http://www.bilder-space.de/*.htm',
-  run: function () {
->>>>>>> 558428f2
     'use strict';
 
     $.removeNodes('iframe');
