--- conflicted
+++ resolved
@@ -24,11 +24,7 @@
       host: [
         // com
         /^(dz4link|gocitlink|3rabcut|short2win)\.com$/,
-<<<<<<< HEAD
-        /^(tmearn|payshorturl|urltips|shrinkearn|cutsouf)\.com$/,
-=======
-        /^(tmearn|payshorturl|urltips|shrinkearn|itiad)\.com$/,
->>>>>>> eb49dfdb
+        /^(tmearn|payshorturl|urltips|shrinkearn|itiad|cutsouf)\.com$/,
         /^(earn-url|bit-url|cut-win|link-zero|cut-earn)\.com$/,
         /^(vy\.)?adsvy\.com$/,
         /^(linkexa|admew|shrtfly|kuylink|cut4links)\.com$/,
@@ -90,11 +86,7 @@
     rule: {
       host: [
         // com
-<<<<<<< HEAD
-        /^(cut-urls|linclik|premiumzen|shrt10|itiad|by6dk|mikymoons|man2pro|mykinggo|win4cut)\.com$/,
-=======
-        /^(cut-urls|linclik|premiumzen|shrt10|by6dk|mikymoons|man2pro|mykinggo)\.com$/,
->>>>>>> eb49dfdb
+        /^(cut-urls|linclik|premiumzen|shrt10|by6dk|mikymoons|man2pro|mykinggo|win4cut)\.com$/,
         /^short\.pastewma\.com$/,
         /^linkfly\.gaosmedia\.com$/,
         /^(adshorte|adsrt)\.com$/,
