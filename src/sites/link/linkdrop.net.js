(function () {

  _.register({
    rule: {
      host: [
        /^(www\.)?linkdrop\.net$/,
        /^dmus\.in$/,
        /^ulshare\.net$/,
        /^adurl\.id$/,
        /^goolink\.me$/,
        /^earningurl\.com$/,
        /^(cutwin|cut-earn)\.com$/,
        /^(cutwi|cut-w)\.in$/,
        /^(www\.)?ourl\.io$/,
<<<<<<< HEAD
        /^tui\.click$/,
=======
        /^(urlcloud|mitly)\.us$/,
        /^adpop\.me$/,
        /^wi\.cr$/,
>>>>>>> d2c9c7be
      ],
    },
    async ready () {
      $.remove('iframe, [class$="Overlay"]');
      $.block('[class$="Overlay"]', document.body);

      const f = getForm();
      if (!f) {
        _.info('no form');
        return;
      }

      sendRequest(f);
    },
  });

  _.register({
    rule: {
      host: [
        /^sflnk\.me$/,
        /^idsly\.com$/,
        /^adbilty\.me$/,
        /^oke\.io$/,
        /^linkrex\.net$/,
        /^3rabshort\.com$/,
      ],
    },
    async ready () {
      $.remove('iframe');

      let f = $.$('#captchaShortlink');
      if (f) {
        // recaptcha
        return;
      }
      f = getForm();
      if (!f) {
        f = $('#link-view');
        f.submit();
        return;
      }

      sendRequest(f);
    },
  });

  _.register({
    rule: {
      host: [
        /^adlink\.guru$/,
        /^clik\.pw$/,
        /^short\.pe$/,
        /^coshurl\.co$/,
        /^coshink\.co$/,
        /^(curs|cuon)\.io$/,
        /^cypt\.ga$/,
        /^(filesbucks|tmearn|cut-urls)\.com$/,
        /^elink\.link$/,
        /^(payurl|urlst)\.me$/,
        /^u2s\.io$/,
        /^url\.ht$/,
        /^urle\.co$/,
        /^(hashe|trlink|adshort)\.in$/,
        /^www\.worldhack\.net$/,
        /^123link\.(io|co|press|pw)$/,
        /^pir\.im$/,
        /^bol\.tl$/,
        /^(tl|adfly)\.tc$/,
        /^(adfu|linkhits)\.us$/,
        /^short\.pastewma\.com$/,
        /^l2s\.io$/,
        /^adbilty\.in$/,
        /^gg-l\.xyz$/,
        /^linkfly\.gaosmedia\.com$/,
        /^linclik\.com$/,
        /^link-earn\.com$/,
        /^zeiz\.me$/,
        /^adbull\.me$/,
        /^adshort\.(im|pro)$/,
        /^adshorte\.com$/,
        /^weefy\.me$/,
      ],
    },
    async ready () {
      $.remove('iframe', '.BJPPopAdsOverlay');

      const page = await firstStage();
      const url = await secondStage(page);
      // nuke for bol.tl, somehow it will interfere click event
      $.nuke(url);
      await $.openLink(url);
    },
  });


  function getForm () {
    const jQuery = $.window.$;
    const f = jQuery('#go-link, .go-link, form[action="/links/go"], form[action="/links/linkdropgo"]');
    if (f.length > 0) {
      return f;
    }
    return null;
  }


  // XXX threw away promise
  function sendRequest (f) {
    const jQuery = $.window.$;
    jQuery.ajax({
      dataType: 'json',
      type: 'POST',
      url: f.attr('action'),
      data: f.serialize(),
      success: (result) => {
        if (result.url) {
          $.openLink(result.url);
        } else {
          _.warn(result.message);
        }
      },
      error: (xhr, status, error) => {
        _.warn(xhr, status, error);
      },
    });
  }


  function firstStage () {
    return new Promise((resolve) => {
      const f = $.$('#link-view');
      if (!f) {
        resolve(document);
        return;
      }

      const args = extractArgument(f);
      const url = f.getAttribute('action');
      const p = $.post(url, args).then((data) => {
        return $.toDOM(data);
      });
      resolve(p);
    });
  }


  async function secondStage (page) {
    const f = $('#go-link', page);
    const args = extractArgument(f);
    const url = f.getAttribute('action');
    let data = await $.post(url, args);
    data = JSON.parse(data);
    if (data && data.url) {
      return data.url;
    }
    throw new _.AdsBypasserError('wrong data');
  }


  function extractArgument (form) {
    const args = {};
    _.forEach($.$$('input', form), (v) => {
      args[v.name] = v.value;
    });
    return args;
  }

})();<|MERGE_RESOLUTION|>--- conflicted
+++ resolved
@@ -12,13 +12,10 @@
         /^(cutwin|cut-earn)\.com$/,
         /^(cutwi|cut-w)\.in$/,
         /^(www\.)?ourl\.io$/,
-<<<<<<< HEAD
-        /^tui\.click$/,
-=======
         /^(urlcloud|mitly)\.us$/,
         /^adpop\.me$/,
         /^wi\.cr$/,
->>>>>>> d2c9c7be
+        /^tui\.click$/,
       ],
     },
     async ready () {
