(function () {

  _.register({
    rule: {
      host: [
        /^ulshare\.net$/,
        /^adurl\.id$/,
        /^(cutwin|earn-guide)\.com$/,
        /^(cutwi|cut-w|cutl|dmus)\.in$/,
        /^(www\.)?jurl\.io$/,
        /^mitly\.us$/,
        /^tui\.click$/,
        /^met\.bz$/,
        /^lapak\.link$/,
      ],
    },
    async ready () {
      const handler = new NoRecaptchaHandler();
      await handler.call();
    },
  });

  _.register({
    rule: {
      host: [
        // com
        /^(dz4link|gocitlink|3rabcut|short2win|adsrt|shortglobal|jainjinvani)\.com$/,
        /^(payshorturl|urltips|shrinkearn|itiad|cutsouf|enewstalk)\.com$/,
        /^(earn-url|bit-url|cut-win|link-zero|cut-earn|oturl|glory-link)\.com$/,
        /^(empireshort|empearn|tarnwh2i|tabeikh|yourw-ay|reb7konline|factural)\.com$/,
        /^(shrinkbuck|clkpay|linksht|haxrs|click2-url)\.com$/,
        /^(vy\.)?adsvy\.com$/,
        /^(www\.)?clkpays\.com$/,
        /^(linkexa|admew|shrtfly|kuylink|cut4links|adskipme|skipurls|ely-om7)\.com$/,
        /^(smarteasystudy|cyahealth|ershadat|z2i|srtfly|arba7kpro|shrt10)\.com$/,
        /^(blogginggyanbox|yourtechguider|gifsis|3rab-cash|pinkhindi|wishes2)\.com$/,
        /^(mykinggo|li-nkz|win4cut|khabratk|programsfre|safelinkblogger)\.com$/,
        /^(linkorlink|mrfourtech|fabsdeals|tech4utoday|urlsamo|icutlink)\.com$/,
        /^(earnmoneytalk|newupdatesonline|uptoos|bakilink|gossipcorners)\.com$/,
        // net
        /^(safelinku|tinylinks|licklink|linkrex|zlshorte)\.net$/,
        /^(vnurl|vinaurl|foxurl|short2win|cashat|shrtfly)\.net$/,
        /^(link4win|linksad|topurl|xemlink|cutadlink|crabcut)\.net$/,
        // pw
        /^(clik|tokenfly|getlink|psl|pss|shln|lpe|chrt|szs)\.pw$/,
        /^(www\.)?lwt\.pw$/,
        // else
        /^(trlink|wolink|tocdo|cuturl|counsellingresult2016|iitjeemainguide|healthhindigyan)\.in$/,
        /^(petty|skips|tr|flaz)\.link$/,
        /^megaurl\.(in|link)$/,
        /^(adbilty|adpop|ujv|tpx|adsrt|2fly|lin65|short2win)\.me$/,
        /^payskip\.(me|org)$/,
        /^(oke|cuon|cuio|cuee|cuus|cuto|cu2|linktor|flylink|uiz)\.io$/,
        /^(3bst|coinlink|itiurl|coshink|link5s|curs|makeurl)\.co$/,
        /^(shink|shrten|gg-l|vnurl|bloggingdekh|ln11|sh11|tradeguru|newskart|kidsors)\.xyz$/,
        /^(mlink|cl250)\.club$/,
        /^(igram|gram)\.im$/,
        /^(clk|cll)\.(press|ink|sh|icu)$/,
        /^short\.pe$/,
        /^(urlcloud|imageoptimizer)\.us$/,
        /^(icutit|earnbig|cutearn)\.ca$/,
        /^(adzurl|link2link)\.cf$/,
        /^(koylinks|buy-in-599rs)\.win$/,
        /^lopte\.pro$/,
        /^(www\.)?pnd\.tl$/,
        /^(tny|tiny)\.ec$/,
        /^tl\.tc$/,
        /^e2s\.cc$/,
        /^lyon\.kim$/,
        /^(linkvip|4short)\.tk$/,
        /^stfly\.press$/,
        /^(businessiss2|techandreview|yesmoviesapp)\.info$/,
        /^eatings\.stream$/,
        /^8o\.ee$/,
        /^buyitonline\.store$/,
        /^shortearn\.eu$/,
        /^(1921681254|geki)\.tech$/,
        /^123link\.(pw|vip)$/,
        /^(lotechnocan|updatetribun)\.org$/,
        /^tinylink\.run$/,
        /^btc\.ms$/,
        /^earn\.theplusit\.ro$/,
        /^skip\.az$/,
        /^dutchycorp\.space$/,
        /^click2see\.desi$/,
        /^shorted\.id$/,
        /^zi\.ht$/,
      ],
    },
    async ready () {
      const handler = new RecaptchaHandler();
      await handler.call();
    },
  });

  _.register({
    rule: {
      host: [
        /^wi\.cr$/,
        /^wicr\.me$/,
        /^linksoflife\.co$/,
        /^linksof\.life$/,
      ],
    },
    async ready () {
      const handler = new InvisibleRecaptchaHandler();
      await handler.call();
    },
  });

  _.register({
    rule: {
      host: [
<<<<<<< HEAD
        /^cutpaid\.com$/,
        /^(ctui|cuti)\.in$/,
=======
        /^(cutpaid|tmearn)\.com$/,
        /^ctui\.in$/,
>>>>>>> 98fdfb21
        /^zutrox\.link$/,
        /^(www\.)?shrink\.vip$/,
      ],
    },
    async ready () {
      const handler = new NonDisabledRecaptchaHandler();
      await handler.call();
    },
  });

  _.register({
    rule: {
      host: /^(www\.)?ourl\.io$/,
    },
    async ready () {
      const handler = new OURLHandler();
      await handler.call();
    },
  });

  _.register({
    rule: {
      host: /^(www\.)?linkdrop\.net$/,
    },
    async ready () {
      const handler = new LinkDropHandler();
      await handler.call();
    },
  });

  _.register({
    rule: {
      host: /^www\.shortly\.xyz$/,
      path: /^\/link$/,
    },
    async ready () {
      const handler = new ShortlyHandler();
      await handler.call();
    },
  });

  _.register({
    rule: {
      host: [
        // com
        /^(cut-urls|linclik|premiumzen|by6dk|mikymoons|man2pro)\.com$/,
        /^(link4win|loadurl|cut4link|raolink|adshorte)\.com$/,
        /^short\.pastewma\.com$/,
        /^linkfly\.gaosmedia\.com$/,
        /^(www\.)?viralukk\.com$/,
        /^(www\.)?niagoshort\.com$/,
        // net
        /^www\.worldhack\.net$/,
        /^(eklink|vivads)\.net$/,
        // else
        /^(urle|adshort)\.co$/,
        /^(weefy|adbull|zeiz|link4|adcoin)\.me$/,
        /^(adbilty|taive)\.in$/,
        /^(twik|adslink)\.pw$/,
        /^(curs|crus|4cut|u2s|l2s)\.io$/,
        /^dzurl\.ml$/,
        /^petty\.link$/,
        /^shortad\.cf$/,
        /^123link\.(io|co|press|pro)$/,
        /^git\.tc$/,
        /^(adfu|linku|cutwin)\.us$/,
        /^shortit\.ca$/,
        /^spamlink\.org$/,
        /^royurls\.bid$/,
        /^za\.gl$/,
        /^(1)?idsly\.(com|bid|net|org)$/,
      ],
    },
    async ready () {
      const handler = new StagedHandler();
      await handler.call();
    },
  });


  class AbstractHandler {

    constructor () {
      this._overlaySelector = [
        '[class$="Overlay"]',
        '#__random_class_name__',
        '#headlineatas',
        '#myModal',
        '.opacity_wrapper',
        '#overlay',
      ].join(', ');

      // TODO extract to paramater
      this._formSelector = [
        '#go-link',
        '.go-link',
        '#originalLink.get-link',
        'form[action="/links/go"]',
        'form[action="/links/linkdropgo"]',
      ].join(', ');
    }

    removeOverlay () {
      $.remove(this._overlaySelector);
      $.block(this._overlaySelector, document.body);
      // oturl.com will set overflow to hidden
      setInterval(() => {
        document.body.style.overflow = 'initial';
      }, 500);
    }

    removeFrame () {
      $.remove('iframe');
    }

    async call () {
      const ok = await this.prepare();
      if (!ok) {
        return;
      }

      const mw = await this.getMiddleware();
      if (!mw) {
        this.withoutMiddleware();
        return;
      }

      const url = await this.getURL(mw);
      await $.openLink(url);
    }

  }


  class NoRecaptchaHandler extends AbstractHandler {

    prepare () {
      this.removeFrame();
      this.removeOverlay();
      return true;
    }

    async getMiddleware () {
      return await getJQueryForm(this._formSelector);
    }

    withoutMiddleware () {
      _.info('no form');
    }

    async getURL (jForm) {
      return await getURLFromJQueryForm(jForm);
    }

  }


  class RecaptchaHandler extends AbstractHandler {

    async prepare () {
      this.removeOverlay();

      const f = $.$('#captchaShortlink, div.g-recaptcha');
      if (!f) {
        return true;
      }
      _.info('recaptcha detected, stop');

      // press the button after recaptcha
      _.info('trying to listen submit button');
      const b = $.$('#invisibleCaptchaShortlink');
      if (!b) {
        return false;
      }

      // InvisibleRecaptchaHandler needs the f element
      await this.submitListen(b, f);

      return false;
    }

    async submitListen (b) {
      const o = new MutationObserver(() => {
        if (!b.disabled) {
          b.click();
        }
      });
      o.observe(b, {
        attributes: true,
      });
    }

    async getMiddleware () {
      return await getJQueryForm(this._formSelector);
    }

    withoutMiddleware () {
      // TODO This line was added for sflnk.me, but the domain is gone.
      // Need to confirm if this is still work for the rest sites.
      const f = $('#link-view');
      f.submit();
    }

    async getURL (jForm) {
      while (true) {
        await _.wait(1000);
        try {
          const url = await getURLFromJQueryForm(jForm);
          if (url) {
            return url;
          }
        } catch (e) {
          _.warn(e);
        }
      }
    }

  }


  class InvisibleRecaptchaHandler extends RecaptchaHandler {

    async submitListen (b, f) {
      await _.wait(1000);
      const click = f.clientWidth === 0 || f.childNodes.length === 0;
      if (click && !b.disabled) {
        _.info('clicking submit button, because recaptcha was empty');
        b.click();
      }
    }

  }


  class NonDisabledRecaptchaHandler extends RecaptchaHandler {

    async submitListen (b) {
      while (true) {
        await _.wait(500);
        /*global grecaptcha*/
        if (grecaptcha && grecaptcha.getResponse().length !== 0) {
          b.click();
          break;
        }
      }
    }

  }


  class OURLHandler extends RecaptchaHandler {

    async getMiddleware () {
      return {
        verify: await getJQueryForm('#get-link'),
        go: await getJQueryForm(this._formSelector),
      };
    }

    async getURL (jFormObject) {
      await getURLFromJQueryForm(jFormObject.verify);
      return await getURLFromJQueryForm(jFormObject.go);
    }

  }


  class LinkDropHandler extends RecaptchaHandler {

    async getMiddleware () {
      return await getJQueryForm('#mylink1');
    }

  }


  class StagedHandler extends AbstractHandler {

    prepare () {
      this.removeFrame();
      this.removeOverlay();
      return true;
    }

    async getMiddleware () {
      const f = $.$('#link-view');
      if (!f) {
        return document;
      }

      const args = extractArgument(f);
      const url = f.getAttribute('action');
      let page = await $.post(url, args);
      page = $.toDOM(page);
      return page;
    }

    withoutMiddleware () {
      _.info('no page');
    }

    async getURL (page) {
      const f = $('#go-link', page);
      const args = extractArgument(f);
      const url = f.getAttribute('action');
      let data = await $.post(url, args);
      data = JSON.parse(data);
      if (data && data.url) {
        // nuke for bol.tl, somehow it will interfere click event
        $.nuke(data.url);

        return data.url;
      }
      throw new _.AdsBypasserError('wrong data');
    }

  }

  class ShortlyHandler extends AbstractHandler {

    prepare () {
      return true;
    }

    async getMiddleware () {
      // the id has been hidden, find it from links
      let a = $('#myModal .btn-primary');
      a = a.pathname.match(/^\/r\/(.+)/);
      return a[1];
    }

    withoutMiddleware () {
      _.info('no page');
    }

    async getURL (id) {
      while (true) {
        $.window.jQuery.post('getlink.php', {id: id}).done(function (url) {
          if (url.match(/^http/)) {
            $.openLink(url);
          }
        });
        await _.wait(500);
      }
    }
  }


  function extractArgument (form) {
    const args = {};
    _.forEach($.$$('input', form), (v) => {
      args[v.name] = v.value;
    });
    return args;
  }


  async function getJQueryForm (selector) {
    let jQuery = $.window.$;
    while (!jQuery) {
      await _.wait(50);
      jQuery = $.window.$;
    }
    const f = jQuery(selector);
    if (f.length > 0) {
      return f;
    }
    return null;
  }

  function getURLFromJQueryForm (jForm) {
    return new Promise((resolve, reject) => {
      if (jForm.is('a') && jForm.attr('href')) {
        resolve(jForm.attr('href'));
      }

      const jQuery = $.window.$;
      jQuery.ajax({
        dataType: 'json',
        type: 'POST',
        url: jForm.attr('action'),
        data: jForm.serialize(),
        success: (result) => {
          if (result.url) {
            resolve(result.url);
          } else {
            reject(new _.AdsBypasserError(result.message));
          }
        },
        error: (xhr, status, error) => {
          _.warn(xhr, status, error);
          reject(new _.AdsBypasserError('request error'));
        },
      });
    });
  }

})();<|MERGE_RESOLUTION|>--- conflicted
+++ resolved
@@ -111,13 +111,8 @@
   _.register({
     rule: {
       host: [
-<<<<<<< HEAD
-        /^cutpaid\.com$/,
+        /^(cutpaid|tmearn)\.com$/,
         /^(ctui|cuti)\.in$/,
-=======
-        /^(cutpaid|tmearn)\.com$/,
-        /^ctui\.in$/,
->>>>>>> 98fdfb21
         /^zutrox\.link$/,
         /^(www\.)?shrink\.vip$/,
       ],
