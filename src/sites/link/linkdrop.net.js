--- conflicted
+++ resolved
@@ -57,12 +57,8 @@
         /^urlcloud\.us$/,
         /^(www\.)?ourl\.io$/,
         /^(www\.)?linkdrop\.net$/,
-<<<<<<< HEAD
         /^(123link|clik)\.pw$/,
-=======
         /^(vy\.)?adsvy\.com$/,
-        /^123link\.pw$/,
->>>>>>> 29b2cc0a
         /^cut4links\.com$/,
         /^tmearn\.com$/,
       ],
