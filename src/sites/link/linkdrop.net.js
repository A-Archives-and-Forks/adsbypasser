--- conflicted
+++ resolved
@@ -85,11 +85,7 @@
         /^(cut-urls|link-zero)\.com$/,
         /^adslink\.pw$/,
         /^dzurl\.ml$/,
-<<<<<<< HEAD
         /^petty\.link$/,
-=======
-        /^urlst\.me$/,
->>>>>>> 14021793
         /^u2s\.io$/,
         /^shortad\.cf$/,
         /^link4\.me$/,
@@ -113,12 +109,7 @@
         /^premiumzen\.com$/,
         /^cut4link\.com$/,
         /^coinlink\.co$/,
-<<<<<<< HEAD
-        /^(cutearn|earnbig|shortit)\.ca$/,
-=======
-        /^kokemoon\.com$/,
         /^(cutearn|shortit)\.ca$/,
->>>>>>> 14021793
         /^(www\.)?viralukk\.com$/,
         /^shrt10\.com$/,
         /^mikymoons\.com$/,
