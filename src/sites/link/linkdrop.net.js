(function () {

  _.register({
    rule: {
      host: [
        /^(www\.)?linkdrop\.net$/,
        /^dmus\.in$/,
        /^ulshare\.net$/,
        /^adurl\.id$/,
        /^goolink\.me$/,
        /^earningurl\.com$/,
        /^(cutwin|cut-earn)\.com$/,
        /^(cutwi|cut-w)\.in$/,
        /^(www\.)?ourl\.io$/,
        /^(urlcloud|mitly)\.us$/,
        /^adpop\.me$/,
        /^wi\.cr$/,
        /^tui\.click$/,
        /^megaurl\.in$/,
      ],
    },
    async ready () {
      $.remove('iframe, [class$="Overlay"]');
      $.block('[class$="Overlay"]', document.body);

      const f = getForm();
      if (!f) {
        _.info('no form');
        return;
      }

      sendRequest(f);
    },
  });

  _.register({
    rule: {
      host: [
        /^sflnk\.me$/,
        /^idsly\.com$/,
        /^adbilty\.me$/,
        /^oke\.io$/,
        /^linkrex\.net$/,
        /^3rabshort\.com$/,
        /^shink\.xyz$/,
        /^mlink\.club$/,
        /^zlshorte\.net$/,
        /^(igram|gram)\.im$/,
        /^(trlink|wolink)\.in$/,
      ],
    },
    async ready () {
      $.remove('iframe');

      let f = $.$('#captchaShortlink');
      if (f) {
        // recaptcha
        return;
      }
      f = getForm();
      if (!f) {
        f = $('#link-view');
        f.submit();
        return;
      }

      sendRequest(f);
    },
  });

  _.register({
    rule: {
      host: [
        /^adlink\.guru$/,
        /^clik\.pw$/,
        /^short\.pe$/,
        /^coshurl\.co$/,
        /^coshink\.co$/,
        /^(curs|cuon)\.io$/,
        /^cypt\.ga$/,
        /^(filesbucks|tmearn|cut-urls)\.com$/,
        /^dzurl\.ml$/,
        /^elink\.link$/,
        /^(payurl|urlst)\.me$/,
        /^u2s\.io$/,
        /^link4\.me$/,
        /^url\.ht$/,
        /^urle\.co$/,
        /^(hashe|trlink|adshort)\.in$/,
        /^www\.worldhack\.net$/,
        /^123link\.(io|co|press|pw)$/,
        /^pir\.im$/,
        /^bol\.tl$/,
        /^(tl|adfly|git)\.tc$/,
        /^(adfu|linkhits)\.us$/,
        /^short\.pastewma\.com$/,
        /^l2s\.io$/,
        /^adbilty\.in$/,
        /^gg-l\.xyz$/,
        /^linkfly\.gaosmedia\.com$/,
        /^linclik\.com$/,
        /^link-earn\.com$/,
        /^zeiz\.me$/,
        /^adbull\.me$/,
        /^adshort\.(im|pro)$/,
        /^adshorte\.com$/,
        /^weefy\.me$/,
<<<<<<< HEAD
        /^bit-url\.com$/,
        /^premiumzen\.com$/,
        /^cut4links\.com$/,
=======
        /^coinlink\.co$/,
>>>>>>> 42ce48e9
      ],
    },
    async ready () {
      $.remove('iframe', '.BJPPopAdsOverlay');

      const page = await firstStage();
      const url = await secondStage(page);
      // nuke for bol.tl, somehow it will interfere click event
      $.nuke(url);
      await $.openLink(url);
    },
  });


  function getForm () {
    const jQuery = $.window.$;
    const f = jQuery('#go-link, .go-link, form[action="/links/go"], form[action="/links/linkdropgo"]');
    if (f.length > 0) {
      return f;
    }
    return null;
  }


  // XXX threw away promise
  function sendRequest (f) {
    const jQuery = $.window.$;
    jQuery.ajax({
      dataType: 'json',
      type: 'POST',
      url: f.attr('action'),
      data: f.serialize(),
      success: (result) => {
        if (result.url) {
          $.openLink(result.url);
        } else {
          _.warn(result.message);
        }
      },
      error: (xhr, status, error) => {
        _.warn(xhr, status, error);
      },
    });
  }


  function firstStage () {
    return new Promise((resolve) => {
      const f = $.$('#link-view');
      if (!f) {
        resolve(document);
        return;
      }

      const args = extractArgument(f);
      const url = f.getAttribute('action');
      const p = $.post(url, args).then((data) => {
        return $.toDOM(data);
      });
      resolve(p);
    });
  }


  async function secondStage (page) {
    const f = $('#go-link', page);
    const args = extractArgument(f);
    const url = f.getAttribute('action');
    let data = await $.post(url, args);
    data = JSON.parse(data);
    if (data && data.url) {
      return data.url;
    }
    throw new _.AdsBypasserError('wrong data');
  }


  function extractArgument (form) {
    const args = {};
    _.forEach($.$$('input', form), (v) => {
      args[v.name] = v.value;
    });
    return args;
  }

})();<|MERGE_RESOLUTION|>--- conflicted
+++ resolved
@@ -105,13 +105,10 @@
         /^adshort\.(im|pro)$/,
         /^adshorte\.com$/,
         /^weefy\.me$/,
-<<<<<<< HEAD
         /^bit-url\.com$/,
         /^premiumzen\.com$/,
         /^cut4links\.com$/,
-=======
         /^coinlink\.co$/,
->>>>>>> 42ce48e9
       ],
     },
     async ready () {
