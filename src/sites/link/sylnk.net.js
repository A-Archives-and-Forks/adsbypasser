--- conflicted
+++ resolved
@@ -21,16 +21,11 @@
       query: /(?:\?|&)link=([a-zA-Z0-9\/=]+)(?:$|&)/,
     },
     {
-<<<<<<< HEAD
       host: [
         /^link\.filmku\.net$/,
         /^www\.healthygress24\.ga$/,
       ],
       path: /^\/p\/(go|healty-lie)\.html$/,
-=======
-      host: /^link\.filmku\.net$/,
-      path: /^\/p\/go\.html$/,
->>>>>>> 74e8ecb0
       query: /^\?url=([a-zA-Z0-9\/=]+)$/,
     },
     {
