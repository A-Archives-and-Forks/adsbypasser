// all blog type belong here?

_.register({
  rule: [
    {
      host: /^(www\.)?sylnk\.net$/,
      query: /link=([^&]+)/,
    },
    {
      host: /^(www\.)?compul\.in$/,
      path: /^\/[np]\.php$/,
      query: /v=([^&]+)/,
    },
    {
      host: [
        /^(sports14|motosport)\.pw$/,
        /^lindung\.in$/,
        /^motonews\.club$/,
        /^ww[23]\.picnictrans\.com$/,
        /^(azhie|skinnycat)\.net$/,
        /^ww2\.awsubs\.co$/,
        /^plantaheim\.web\.id$/,
      ],
      query: /^\?d=([a-zA-Z0-9/=]+)$/,
    },
    {
      host: /^i\.gtaind\.com$/,
      query: /^\?([a-zA-Z0-9/=]+)$/,
    },
    // blogspot, kind of brutal
    {
      host: [
        // com
        /\.blogspot\.com?/,
        /^(www\.)?designmyhomee\.com$/,
        /^(www\.)?losstor\.com$/,
        /^kurosafe\.menantisenja\.com$/,
        // xyz
        /^(simaholina|autech)\.xyz$/,
        /^(www\.)?id-securelink\.xyz$/,
        /^(www\.)?converthinks\.xyz$/,
        // else
        /^(www\.)?tojros\.tk$/,
        /^(www\.)?anjay\.info$/,
        /^(www\.)?kakkoiisafe\.us$/,
        /^(www\.)?kurosafe\.(website|online)$/,
        /^(fmlawkers|indexmovie)\.club$/,
      ],
      query: [
        // id must be the first captured group
        /^\?url=([a-zA-Z0-9/=]+)$/,
        /^\?id=([a-zA-Z0-9/=]+)$/,
        /^\?site=([a-zA-Z0-9/=]+)$/,
      ],
    },
    {
      host: [
        /^sehatlega\.com$/,
        /^businessforyouand\.me$/,
        /^plantaheim\.web\.id$/,
        /^davinsurance\.com$/,
      ],
      query: /^\?r=([a-zA-Z0-9/=]+)$/,
    },
    {
      host: /^www\.compartiendofull\.net$/,
      path: /^\/go2/,
      query: /^\?p=([a-zA-Z0-9/=]+)$/,
    },
    {
      host: /^animeforce\.stream$/,
      query: /^\?l=([a-zA-Z0-9/=]+)$/,
    },
  ],
  async start (m) {
    const rawLink = atob(m.query[1]);
    await $.openLink(rawLink);
  },
});

_.register({
  rule: [
    {
      host: [
        // safelinkconverter.com
        // safelinkconverter2.com
        // link.safelinkconverter.com
        // decrypt.safelinkconverter.com
        /(^|\.)safelinkconverter2?\.com$/,
        // safelinkreview.com
        // safelinksreview.com
        // safelinkreviewer.com
        // safelinkreview.co
        /^safelink(s?review(er)?)\.com?$/,
      ],
      query: /id=([\w\\]+=*)/,
    },
    {
      host: [
        /^(naisho|filmku|henpoi)\.lompat\.in$/,
        /^edogawa\.lon\.pw$/,
        /^telolet\.in$/,
      ],
      query: /go=([\w\\]+=*)/,
    },
  ],
  async start (m) {
    let l = atob(m.query[1]);
    const table = {
      '!': 'a',
      ')': 'e',
      '_': 'i',
      '(': 'o',
      '*': 'u',
    };
    l = l.replace(/[!)_(*]/g, function (m) {
      return table[m];
    });
    await $.openLink(l);
  },
});

_.register({
  rule: {
    host: /^(www\.)?safelinkreview\.com$/,
    path: /^\/\w+\/cost\/([\w.]+)\/?$/,
  },
  async start (m) {
    const l = 'http://' + m.path[1];
    await $.openLink(l);
  },
});

_.register({
  rule: {
    host: [
      /^(gameinfo|apasih)\.pw$/,
      /^(www\.)?lifesurance\.info$/,
<<<<<<< HEAD
      /^speedcar\.club$/,
      /^(intercelestial|sweetlantern)\.com$/,
=======
      /^(www\.)?bolaoke\.club$/,
      /^(intercelestial|sweetlantern|davinsurance)\.com$/,
>>>>>>> ea59fd52
      /^awcar\.icu$/,
      /^skyinsurance\.ml$/,
      /^getinfos\.net$/,
    ],
    query: /^\?id=([a-zA-Z0-9/=]+)$/,
  },
  async ready () {
    const f = $('form');
    f.submit();
  },
});

_.register({
  rule: {
    host: [
      /^(linkach|autolinkach)\.com$/,
    ],
    query: /^\?id=([a-zA-Z0-9/=]+)$/,
  },
  async ready () {
    const g = $('.humancheck form');
    g.submit();
  },
});

_.register({
  rule: [
    {
      host: [
        // club
        /^motonews\.club$/,
        /^(www\.)?bolaoke\.club$/,
        // else
        /^(ani-share|autolinkach)\.com$/,
        /^sehatsegar\.net$/,
        /^(autofans|landscapenature)\.pw$/,
        /^(www\.)?lifesurance\.info$/,
      ],
      query: /get=([^&]+)/,
    },
    {
      host: [
        /^(gameinfo|apasih)\.pw$/,
        /^(www\.)?lifesurance\.info$/,
<<<<<<< HEAD
        /^speedcar\.club$/,
        /^(intercelestial|sweetlantern|linkach)\.com$/,
=======
        /^(www\.)?bolaoke\.club$/,
        /^(intercelestial|sweetlantern|linkach|autolinkach|davinsurance)\.com$/,
>>>>>>> ea59fd52
        /^awcar\.icu$/,
        /^skyinsurance\.ml$/,
        /^getinfos\.net$/,
      ],
    },
  ],
  async ready (m) {
    let s = $.searchFromScripts(/(const|var) a='([^']+)'/);
    if (s) {
      await $.openLink(s[2]);
      return;
    }
    s = atob(m.query[1]);
    await $.openLink(s);
  },
});

_.register({
  rule: {
    host: /^kombatch\.loncat\.pw$/,
  },
  async ready () {
    let s = $.searchFromScripts(/\.open\("([^"]+)",/);
    s = s[1].match(/go=([^&]+)/);
    s = atob(s[1]);
    await $.openLink(s);
  },
});

_.register({
  rule: {
    host: /^hexafile\.net$/,
    path: /^\/[a-zA-Z0-9]+/,
  },
  async ready () {
    const h = $.searchFromScripts(/window\.location="([^"]+)";/);
    await $.openLink(h[1]);
  },
});

_.register({
  rule: {
    host: [
      /^ww[23]\.picnictrans\.com$/,
      /^short\.awsubs\.(co|me)$/,
    ],
  },
  async ready () {
    const a = $('div.kiri > center > a');
    await $.openLink(a.href);
  },
});

_.register({
  rule: {
    host: [
      // info
      /^(www\.)?anjay\.info$/,
      /^(www\.)?tetew\.info$/,
      // else
      /^www\.njiir\.com$/,
    ],
  },
  async ready () {
    let a = $('div.download-link > a');
    a = a.href.match(/r=(.*)$/);
    a = atob(a[1]);
    await $.openLink(a);
  },
});

_.register({
  rule: {
    host: /^spacetica\.com$/,
    path: /^\/\w+$/,
  },
  async ready () {
    const l = $('p > b > a');
    await $.openLink(l.href);
  },
});<|MERGE_RESOLUTION|>--- conflicted
+++ resolved
@@ -136,13 +136,8 @@
     host: [
       /^(gameinfo|apasih)\.pw$/,
       /^(www\.)?lifesurance\.info$/,
-<<<<<<< HEAD
       /^speedcar\.club$/,
-      /^(intercelestial|sweetlantern)\.com$/,
-=======
-      /^(www\.)?bolaoke\.club$/,
       /^(intercelestial|sweetlantern|davinsurance)\.com$/,
->>>>>>> ea59fd52
       /^awcar\.icu$/,
       /^skyinsurance\.ml$/,
       /^getinfos\.net$/,
@@ -187,13 +182,8 @@
       host: [
         /^(gameinfo|apasih)\.pw$/,
         /^(www\.)?lifesurance\.info$/,
-<<<<<<< HEAD
         /^speedcar\.club$/,
-        /^(intercelestial|sweetlantern|linkach)\.com$/,
-=======
-        /^(www\.)?bolaoke\.club$/,
         /^(intercelestial|sweetlantern|linkach|autolinkach|davinsurance)\.com$/,
->>>>>>> ea59fd52
         /^awcar\.icu$/,
         /^skyinsurance\.ml$/,
         /^getinfos\.net$/,
