$.register({
  rule: {
    host: [
      /^mant[ae][pb]\.in$/,
      /^st\.oploverz\.net$/,
      /^minidroid\.net$/,
<<<<<<< HEAD
      /^ww3\.awaremmxv\.com$/,
=======
      /^susutin\.com$/,
>>>>>>> 9db2b916
    ],
  },
  ready: function () {
    'use strict';

    var a = $('a.redirect, a[target=_blank][rel=nofollow]');
    $.openLink(a.href);
  },
});

// ex: ts=2 sts=2 sw=2 et
// sublime: tab_size 2; translate_tabs_to_spaces true; detect_indentation false; use_tab_stops true;
// kate: space-indent on; indent-width 2;<|MERGE_RESOLUTION|>--- conflicted
+++ resolved
@@ -4,11 +4,8 @@
       /^mant[ae][pb]\.in$/,
       /^st\.oploverz\.net$/,
       /^minidroid\.net$/,
-<<<<<<< HEAD
+      /^susutin\.com$/,
       /^ww3\.awaremmxv\.com$/,
-=======
-      /^susutin\.com$/,
->>>>>>> 9db2b916
     ],
   },
   ready: function () {
