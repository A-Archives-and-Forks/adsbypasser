_.register({
  rule: {
    host: /^(www\.)?ouo\.(io|press)$/
  },
<<<<<<< HEAD
  ready: function (m) {
    'use strict';
    $('form[method="POST"]>input[name="_token"]').parentNode.submit();
=======
  async ready () {
    $('form').submit();
>>>>>>> 81babbe1
  },
});<|MERGE_RESOLUTION|>--- conflicted
+++ resolved
@@ -2,13 +2,7 @@
   rule: {
     host: /^(www\.)?ouo\.(io|press)$/
   },
-<<<<<<< HEAD
-  ready: function (m) {
-    'use strict';
+  async ready () {
     $('form[method="POST"]>input[name="_token"]').parentNode.submit();
-=======
-  async ready () {
-    $('form').submit();
->>>>>>> 81babbe1
   },
 });