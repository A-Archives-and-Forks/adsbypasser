$.register({
<<<<<<< HEAD
  rule: {
    host: /^ifotos\.pl$/,
  },
  ready: function () {
=======
  rule: 'http://ifotos.pl/zobacz/*',
  run: function () {
>>>>>>> 558428f2
    'use strict';

    var m = $('meta[property="og:image"]');
    $.openImage(m.content);
  },
});

// ex: ts=2 sts=2 sw=2 et
// sublime: tab_size 2; translate_tabs_to_spaces true; detect_indentation false; use_tab_stops true;
// kate: space-indent on; indent-width 2;<|MERGE_RESOLUTION|>--- conflicted
+++ resolved
@@ -1,13 +1,6 @@
 $.register({
-<<<<<<< HEAD
-  rule: {
-    host: /^ifotos\.pl$/,
-  },
+  rule: 'http://ifotos.pl/zobacz/*',
   ready: function () {
-=======
-  rule: 'http://ifotos.pl/zobacz/*',
-  run: function () {
->>>>>>> 558428f2
     'use strict';
 
     var m = $('meta[property="og:image"]');
