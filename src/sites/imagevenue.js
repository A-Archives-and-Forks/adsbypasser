// I don't think these sites are the same
$.register({
<<<<<<< HEAD
  rule: {
    host: /(hostingfailov|freeporndumpster|imagevenue|hotchyx)\.com$/,
  },
  ready: function () {
=======
  rule: [
    'http://*.imagevenue.com/img.php?*',
    'http://hotchyx.com/d/adult-image-hosting-view-08.php?id=*',
    'http://www.freeporndumpster.com/show.php?*',
    'http://www.hostingfailov.com/photo/*',
  ],
  run: function () {
>>>>>>> 558428f2
    'use strict';

    var i = $('#thepic');
    $.openImage(i.src);
  },
});

// ex: ts=2 sts=2 sw=2 et
// sublime: tab_size 2; translate_tabs_to_spaces true; detect_indentation false; use_tab_stops true;
// kate: space-indent on; indent-width 2;<|MERGE_RESOLUTION|>--- conflicted
+++ resolved
@@ -1,19 +1,12 @@
 // I don't think these sites are the same
 $.register({
-<<<<<<< HEAD
-  rule: {
-    host: /(hostingfailov|freeporndumpster|imagevenue|hotchyx)\.com$/,
-  },
-  ready: function () {
-=======
   rule: [
     'http://*.imagevenue.com/img.php?*',
     'http://hotchyx.com/d/adult-image-hosting-view-08.php?id=*',
     'http://www.freeporndumpster.com/show.php?*',
     'http://www.hostingfailov.com/photo/*',
   ],
-  run: function () {
->>>>>>> 558428f2
+  ready: function () {
     'use strict';
 
     var i = $('#thepic');
