$.register({
<<<<<<< HEAD
  rule: {
    host: /^richlink\.com$/,
  },
  ready: function () {
=======
  rule: 'http://richlink.com/app/webscr?cmd=_click&key=*',
  run: function () {
>>>>>>> 558428f2
    'use strict';

    var f = $('frameset');
    f = f.onload.toString();
    f = f.match(/url=([^&]+)/);
    if (f) {
      f = decodeURIComponent(f[1]);
    } else {
      f = $('frame[name=site]');
      f = f.src;
    }
    $.openLink(f);
  },
});


// ex: ts=2 sts=2 sw=2 et
// sublime: tab_size 2; translate_tabs_to_spaces true; detect_indentation false; use_tab_stops true;
// kate: space-indent on; indent-width 2;<|MERGE_RESOLUTION|>--- conflicted
+++ resolved
@@ -1,13 +1,6 @@
 $.register({
-<<<<<<< HEAD
-  rule: {
-    host: /^richlink\.com$/,
-  },
+  rule: 'http://richlink.com/app/webscr?cmd=_click&key=*',
   ready: function () {
-=======
-  rule: 'http://richlink.com/app/webscr?cmd=_click&key=*',
-  run: function () {
->>>>>>> 558428f2
     'use strict';
 
     var f = $('frameset');
