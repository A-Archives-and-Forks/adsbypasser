$.register({
<<<<<<< HEAD
  rule: {
    host: /^imageno\.com$/,
  },
  ready: function () {
=======
  rule: 'http://imageno.com/*.html',
  run: function () {
>>>>>>> 558428f2
    'use strict';

    var i = $('#image_div img');
    $.openImage(i.src);
  },
});

// ex: ts=2 sts=2 sw=2 et
// sublime: tab_size 2; translate_tabs_to_spaces true; detect_indentation false; use_tab_stops true;
// kate: space-indent on; indent-width 2;<|MERGE_RESOLUTION|>--- conflicted
+++ resolved
@@ -1,13 +1,6 @@
 $.register({
-<<<<<<< HEAD
-  rule: {
-    host: /^imageno\.com$/,
-  },
+  rule: 'http://imageno.com/*.html',
   ready: function () {
-=======
-  rule: 'http://imageno.com/*.html',
-  run: function () {
->>>>>>> 558428f2
     'use strict';
 
     var i = $('#image_div img');
