--- conflicted
+++ resolved
@@ -1,18 +1,11 @@
 $.register({
-<<<<<<< HEAD
-  rule: {
-    host: /^(.+\.)?abload\.de|fastpic\.ru|www\.imagebanana\.com|www\.imageup\.ru$/,
-  },
-  ready: function () {
-=======
   rule: [
     'http://*.abload.de/image.php?img=*',
     'http://fastpic.ru/view/*.html',
     'http://www.imagebanana.com/view/*',
     'http://www.imageup.ru/*/*/*.html',
   ],
-  run: function () {
->>>>>>> 558428f2
+  ready: function () {
     'use strict';
 
     var i = $('#image');
