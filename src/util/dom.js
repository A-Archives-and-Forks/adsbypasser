var $;
(function () {
  'use strict';


<<<<<<< HEAD
  function bootstrap (context) {

    var _ = context._;
    var window = context.window;
    var unsafeWindow = context.unsafeWindow;
    var GM = context.GM;
    var document = window.document;


    var DomNotFoundError = _.NoPicAdsError.extend({
      name: 'DomNotFoundError',
      constructor: function (selector) {
        DomNotFoundError.super.constructor.call(this, _.T('`{0}` not found')(selector));
      },
    });


    function load () {
      var tmp = {
        version: GM.getValue('version', 0),
        alignCenter: GM.getValue('align_center', true),
        redirectImage: GM.getValue('redirect_image', true),
      };
      save(tmp);
      _.info('loaded config:', tmp);
      return tmp;
=======
  var DomNotFoundError = _.NoPicAdsError.extend({
    name: 'DomNotFoundError',
    constructor: function (selector) {
      DomNotFoundError.super.constructor.call(this, _.T('`{0}` not found')(selector));
    },
  });


  $ = function (selector, context) {
    if (!context || !context.querySelector) {
      context = document;
    }
    var n = context.querySelector(selector);
    if (!n) {
      throw new DomNotFoundError(selector);
    }
    return n;
  };

  $.$ = function (selector, context) {
    try {
      return $(selector, context);
    } catch (e) {
      _.info(e.message);
      return null;
>>>>>>> 41ae3d0c
    }

    function save (c) {
      GM.setValue('version', c.version);
      GM.setValue('align_center', c.alignCenter);
      GM.setValue('redirect_image', c.redirectImage);
    }

    var config = load();

    GM.registerMenuCommand(_.T('Turn {0} Image Center Aligning (will reload page)')(config.alignCenter ? 'Off' : 'On'), function () {
      config.alignCenter = !config.alignCenter;
      save(_onfig);
      window.location.reload();
    });

    GM.registerMenuCommand(_.T('Turn {0} Image Redirecting (will reload page)')(config.redirectImage ? 'Off' : 'On'), function () {
      config.redirectImage = !config.redirectImage;
      save(config);
      window.location.reload();
    });


    var $ = function (selector, context) {
      if (!context || !context.querySelector) {
        context = document;
      }
      var n = context.querySelector(selector);
      if (!n) {
        throw new DomNotFoundError(selector);
      }
      return n;
    };

    $.$ = function (selector, context) {
      try {
        return $(selector, context);
      } catch (e) {
        _.info(e.message);
        return null;
      }
    };

    $.$$ = function (selector, context) {
      if (!context || !context.querySelectorAll) {
        context = document;
      }
      var ns = context.querySelectorAll(selector);
      return _.C(ns);
    };


    function deepJoin (prefix, object) {
      return _.C(object).map(function (v, k) {
        var key = _.T('{0}[{1}]')(prefix, k);
        if (typeof v === 'object') {
          return deepJoin(key, v);
        }
        return _.T('{0}={1}').apply(this, [key, v].map(encodeURIComponent));
      }).join('&');
    }

    function toQuery (data) {
      if (typeof data === 'string') {
        return data;
      }
      if (data instanceof String) {
        return data.toString();
      }
      return _.C(data).map(function (v, k) {
        if (typeof v === 'object') {
          return deepJoin(k, v);
        }
        return _.T('{0}={1}').apply(this, [k, v].map(encodeURIComponent));
      }).join('&');
    }

    function ajax (method, url, data, headers, callback) {
      headers['X-Requested-With'] = 'XMLHttpRequest';
      var controller = GM.xmlhttpRequest({
        method: method,
        url: url,
        data: data,
        headers: headers,
        onload: function (response) {
          var headers = {
            get: function (key) {
              return this[key.toLowerCase()];
            },
          };
          response.responseHeaders.split(/[\r\n]+/g).filter(function (v) {
            return v.length !== 0;
          }).map(function (v) {
            return v.split(/:\s+/);
          }).forEach(function (v) {
            headers[v[0].toLowerCase()] = v[1];
          });
          callback(response.responseText, headers);
        },
      });

      return controller;
    }

    function head (url, callback) {
      return ajax('HEAD', url, '', {}, callback);
    }

    $.post = function (url, data, callback) {
      data = toQuery(data);
      return ajax('POST', url, data, {
        'Content-Type': 'application/x-www-form-urlencoded; charset=UTF-8',
        'Content-Length': data.length,
      }, callback);
    };

    function go (path, params, method) {
      // Set method to post by default, if not specified.
      method = method || 'post';

      // The rest of this code assumes you are not using a library.
      // It can be made less wordy if you use one.
      var form = document.createElement('form');
      form.method = method;
      form.action = path;

      _.C(params).each(function (value, key) {
          var input = document.createElement('input');
          input.type = 'hidden';
          input.name = key;
          input.value = value;
          form.appendChild(input);
      });

      document.body.appendChild(form);
      form.submit();
    }

<<<<<<< HEAD
    $.postAndGo = function (url, data) {
      go(url, data, 'post');
    };


    function redirect (to) {
      if (!to) {
        _.warn('false URL');
        return;
      }
      var from = window.location.toString();
      _.info(_.T('{0} -> {1}')(from, to));
      window.top.location.replace(to);
=======
  $.redirect = function (to) {
    if ($.config.redirectImage) {
      redirect(to);
      return;
>>>>>>> 41ae3d0c
    }

    $.redirect = function (to) {
      if (config.redirectImage) {
        redirect(to);
        return;
      }
      head(to, function (text, headers) {
        if (!/^image\/.*/.test(headers.get('Content-Type'))) {
          redirect(to);
        }
      });
    };

    $.removeAllTimer = function () {
      var intervalID = window.setInterval(_.nop, 10);
      while (intervalID > 0) {
        window.clearInterval(intervalID--);
      }
    };

    $.enableScrolling = function () {
      var o = document.compatMode === 'CSS1Compat' ? document.documentElement : document.body;
      o.style.overflow = '';
    };

    function toggleShrinking () {
      this.classList.toggle('nopicads-shrinked');
    }

    function checkScaling () {
      var nw = this.naturalWidth;
      var nh = this.naturalHeight;
      var cw = document.documentElement.clientWidth;
      var ch = document.documentElement.clientHeight;
      if ((nw > cw || nh > ch) && !this.classList.contains('nopicads-resizable')) {
        this.classList.add('nopicads-resizable');
        this.classList.add('nopicads-shrinked');

        this.addEventListener('click', toggleShrinking);
      } else {
        this.removeEventListener('click', toggleShrinking);

        this.classList.remove('nopicads-shrinked');
        this.classList.remove('nopicads-resizable');
      }
    }

    function alignCenter (d, i) {
      $.removeNodes('style, link[rel=stylesheet]');

      var imageStyle = GM.getResourceText('imageStyle');
      GM.addStyle(imageStyle);

      var bgImage = GM.getResourceURL('bgImage');
      document.body.style.backgroundImage = _.T('url(\'{0}\')')(bgImage);

      d.id = 'nopicads-wrapper';
      i.id = 'nopicads-image';

      if (i.naturalWidth && i.naturalHeight) {
        checkScaling.call(i);
      } else {
        i.addEventListener('load', checkScaling);
      }

      var h;
      window.addEventListener('resize', function () {
        window.clearTimeout(h);
        h = window.setTimeout(checkScaling.bind(i), 100);
      });
    }

    $.replace = function (imgSrc) {
      if (!imgSrc) {
        _.warn('false url');
        return;
      }
      _.info(_.T('replacing body with `{0}` ...')(imgSrc));

      $.removeAllTimer();
      $.enableScrolling();

      console.info(document.createElement('body'));
      document.body = document.createElement('body');

      var d = document.createElement('div');
      document.body.appendChild(d);

      var i = document.createElement('img');
      i.src = imgSrc;
      d.appendChild(i);

      if (config.alignCenter) {
        alignCenter(d, i);
      }
    };

<<<<<<< HEAD
    $.removeNodes = function (selector, context) {
      $.$$(selector, context).each(function (e) {
        e.parentNode.removeChild(e);
      });
    };
=======
    if ($.config.alignCenter) {
      alignCenter(d, i);
    }
  };
>>>>>>> 41ae3d0c

    $.resetCookies = function () {
      var a = document.domain;
      var b = document.domain.replace(/^www\./, '');
      var c = document.domain.replace(/^(\w+\.)+?(\w+\.\w+)$/, '$2');
      var d = (new Date(1e3)).toUTCString();

      _.C(document.cookie.split(';')).each(function (v) {
        var k = v.replace(/^\s*(\w+)=.+$/, '$1');

        document.cookie = _.T('{0}=;expires={1};')(k, d);
        document.cookie = _.T('{0}=;path=/;expires={1};')(k, d);
        var e = _.T('{0}=;path=/;domain={1};expires={2};');
        document.cookie = e(k, a, d);
        document.cookie = e(k, b, d);
        document.cookie = e(k, c, d);
      });
    };

    $.captcha = function (imgSrc, cb) {
      var a = document.createElement('canvas');
      var b = a.getContext('2d');
      var c = new Image();
      c.src = imgSrc;
      c.onload = function () {
        a.width = c.width;
        a.height = c.height;
        b.drawImage(c, 0, 0);
        var d = a.toDataURL();
        var e = d.substr(d.indexOf(',') + 1);
        $.post('http://www.wcpan.info/cgi-bin/captcha.cgi', {
          i: e,
        }, cb);
      };
    };


<<<<<<< HEAD
    var patterns = [];
=======
  function load () {
    var tmp = {
      version: GM_getValue('version', 0),
      alignCenter: GM_getValue('align_center', true),
      redirectImage: GM_getValue('redirect_image', true),
    };
    $.save(tmp);
    _.info('loaded config:', tmp);
    return tmp;
  }

  $.save = function (c) {
    GM_setValue('version', c.version);
    GM_setValue('align_center', c.alignCenter);
    GM_setValue('redirect_image', c.redirectImage);
  };

  $.config = load();


  var patterns = [];
>>>>>>> 41ae3d0c

    $.register = function (pattern) {
      patterns.push(pattern);
    };

    function find (uri) {
      var matched = {};
      var pattern = _.C(patterns).find(function (pattern) {
        var tmp = _.C(pattern.rule).all(function (pattern, part) {
          matched[part] = uri[part].match(pattern);
          return !!matched[part];
        });
        if (!tmp) {
          matched = {};
        }
        return tmp;
      });
      if (!pattern) {
        return null;
      }
      return _.P(pattern.run, matched);
    }

    function disableWindowOpen () {
      unsafeWindow.open = _.nop;
    }

    function disableLeavePrompt () {
      if (unsafeWindow.onbeforeunload) {
        unsafeWindow.onbeforeunload = _.nop;
      }
      if (unsafeWindow.document.body.onbeforeunload) {
        unsafeWindow.document.body.onbeforeunload = _.nop;
      }
    }

    $.main = function () {
      disableLeavePrompt();

      // <scheme>//<host>:<port><path><query><hash>
      var handler = find({
        scheme: window.location.protocol,
        host: window.location.hostname,
        port: window.location.port,
        path: window.location.pathname,
        query: window.location.search,
        hash: window.location.hash,
      });

      if (handler) {
        handler();
      }
    };

    disableWindowOpen();


    return $;

  }


  if (typeof module !== 'undefined') {
    module.exports = bootstrap;
  } else {
    $ = bootstrap({
      _: _,
      window: window,
      unsafeWindow: unsafeWindow,
      GM: {
        getValue: GM_getValue,
        setValue: GM_setValue,
        registerMenuCommand: GM_registerMenuCommand,
        xmlhttpRequest: GM_xmlhttpRequest,
        getResourceText: GM_getResourceText,
        addStyle: GM_addStyle,
        getResourceURL: GM_getResourceURL,
      },
    });

    document.addEventListener('DOMContentLoaded', $.main);
  }

})();


// ex: ts=2 sts=2 sw=2 et
// sublime: tab_size 2; translate_tabs_to_spaces true; detect_indentation false; use_tab_stops true;
// kate: space-indent on; indent-width 2;<|MERGE_RESOLUTION|>--- conflicted
+++ resolved
@@ -2,8 +2,6 @@
 (function () {
   'use strict';
 
-
-<<<<<<< HEAD
   function bootstrap (context) {
 
     var _ = context._;
@@ -18,65 +16,6 @@
       constructor: function (selector) {
         DomNotFoundError.super.constructor.call(this, _.T('`{0}` not found')(selector));
       },
-    });
-
-
-    function load () {
-      var tmp = {
-        version: GM.getValue('version', 0),
-        alignCenter: GM.getValue('align_center', true),
-        redirectImage: GM.getValue('redirect_image', true),
-      };
-      save(tmp);
-      _.info('loaded config:', tmp);
-      return tmp;
-=======
-  var DomNotFoundError = _.NoPicAdsError.extend({
-    name: 'DomNotFoundError',
-    constructor: function (selector) {
-      DomNotFoundError.super.constructor.call(this, _.T('`{0}` not found')(selector));
-    },
-  });
-
-
-  $ = function (selector, context) {
-    if (!context || !context.querySelector) {
-      context = document;
-    }
-    var n = context.querySelector(selector);
-    if (!n) {
-      throw new DomNotFoundError(selector);
-    }
-    return n;
-  };
-
-  $.$ = function (selector, context) {
-    try {
-      return $(selector, context);
-    } catch (e) {
-      _.info(e.message);
-      return null;
->>>>>>> 41ae3d0c
-    }
-
-    function save (c) {
-      GM.setValue('version', c.version);
-      GM.setValue('align_center', c.alignCenter);
-      GM.setValue('redirect_image', c.redirectImage);
-    }
-
-    var config = load();
-
-    GM.registerMenuCommand(_.T('Turn {0} Image Center Aligning (will reload page)')(config.alignCenter ? 'Off' : 'On'), function () {
-      config.alignCenter = !config.alignCenter;
-      save(_onfig);
-      window.location.reload();
-    });
-
-    GM.registerMenuCommand(_.T('Turn {0} Image Redirecting (will reload page)')(config.redirectImage ? 'Off' : 'On'), function () {
-      config.redirectImage = !config.redirectImage;
-      save(config);
-      window.location.reload();
     });
 
 
@@ -195,7 +134,6 @@
       form.submit();
     }
 
-<<<<<<< HEAD
     $.postAndGo = function (url, data) {
       go(url, data, 'post');
     };
@@ -209,16 +147,10 @@
       var from = window.location.toString();
       _.info(_.T('{0} -> {1}')(from, to));
       window.top.location.replace(to);
-=======
-  $.redirect = function (to) {
-    if ($.config.redirectImage) {
-      redirect(to);
-      return;
->>>>>>> 41ae3d0c
     }
 
     $.redirect = function (to) {
-      if (config.redirectImage) {
+      if ($.config.redirectImage) {
         redirect(to);
         return;
       }
@@ -308,23 +240,16 @@
       i.src = imgSrc;
       d.appendChild(i);
 
-      if (config.alignCenter) {
+      if ($.config.alignCenter) {
         alignCenter(d, i);
       }
     };
 
-<<<<<<< HEAD
     $.removeNodes = function (selector, context) {
       $.$$(selector, context).each(function (e) {
         e.parentNode.removeChild(e);
       });
     };
-=======
-    if ($.config.alignCenter) {
-      alignCenter(d, i);
-    }
-  };
->>>>>>> 41ae3d0c
 
     $.resetCookies = function () {
       var a = document.domain;
@@ -362,31 +287,27 @@
     };
 
 
-<<<<<<< HEAD
+    function load () {
+      var tmp = {
+        version: GM.getValue('version', 0),
+        alignCenter: GM.getValue('align_center', true),
+        redirectImage: GM.getValue('redirect_image', true),
+      };
+      $.save(tmp);
+      _.info('loaded config:', tmp);
+      return tmp;
+    }
+
+    $.save = function (c) {
+      GM.setValue('version', c.version);
+      GM.setValue('align_center', c.alignCenter);
+      GM.setValue('redirect_image', c.redirectImage);
+    };
+
+    $.config = load();
+
+
     var patterns = [];
-=======
-  function load () {
-    var tmp = {
-      version: GM_getValue('version', 0),
-      alignCenter: GM_getValue('align_center', true),
-      redirectImage: GM_getValue('redirect_image', true),
-    };
-    $.save(tmp);
-    _.info('loaded config:', tmp);
-    return tmp;
-  }
-
-  $.save = function (c) {
-    GM_setValue('version', c.version);
-    GM_setValue('align_center', c.alignCenter);
-    GM_setValue('redirect_image', c.redirectImage);
-  };
-
-  $.config = load();
-
-
-  var patterns = [];
->>>>>>> 41ae3d0c
 
     $.register = function (pattern) {
       patterns.push(pattern);
