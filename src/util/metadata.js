// @name           NoPicAds
// @namespace      FoolproofProject
// @description    No Picture Advertisements
// @copyright      2012+, legnaleurc (https://github.com/legnaleurc/nopicads)
// @version        <%= pkg.version %>
// @license        BSD
// @updateURL      https://userscripts.org/scripts/source/154858.meta.js
// @downloadURL    https://userscripts.org/scripts/source/154858.user.js
// @grant          unsafeWindow
// @grant          GM_xmlhttpRequest
// @grant          GM_addStyle
// @grant          GM_getResourceText
// @grant          GM_getResourceURL
// @grant          GM_getValue
// @grant          GM_setValue
// @grant          GM_registerMenuCommand
// @run-at         document-start
// @resource       imageStyle https://raw.github.com/legnaleurc/nopicads/v<%= pkg.version %>/css/image.css
<<<<<<< HEAD
// @resource       bgImage https://raw.github.com/legnaleurc/nopicads/v<%= pkg.version %>/img/imagedoc-darknoise.png
=======
// @resource       bgImage https://raw.github.com/legnaleurc/nopicads/v<%= pkg.version %>/img/imagedoc-darknoise.png
// @include        /^https?://.+$/
>>>>>>> 558428f2
<|MERGE_RESOLUTION|>--- conflicted
+++ resolved
@@ -16,9 +16,5 @@
 // @grant          GM_registerMenuCommand
 // @run-at         document-start
 // @resource       imageStyle https://raw.github.com/legnaleurc/nopicads/v<%= pkg.version %>/css/image.css
-<<<<<<< HEAD
 // @resource       bgImage https://raw.github.com/legnaleurc/nopicads/v<%= pkg.version %>/img/imagedoc-darknoise.png
-=======
-// @resource       bgImage https://raw.github.com/legnaleurc/nopicads/v<%= pkg.version %>/img/imagedoc-darknoise.png
-// @include        /^https?://.+$/
->>>>>>> 558428f2
+// @include        /^https?://.+$/