## TBA

<<<<<<< HEAD
* added
    * ad4msan.ml
    * ad4msan.win
    * blog.langw.web.id
    * click2-url.com
    * cuti.in
    * elsfile.org
    * filemedia.net
    * haxrs.com
    * k2nblog.com
    * kidsors.xyz
    * leechpremium.link
    * linksht.com
    * makeurl.co
    * newskart.xyz
    * oladblock.services
    * short2win.me
    * tout-debrid.net
    * turkdown.com
    * updatetribun.org
    * ux9.de
    * wikiall.org
    * zi.ht
=======
* fixed
    * adf.ly (maranhesduve.club, uclaut.net)
    * imgbaron.com
    * mirrored.to
    * shortly.xyz
    * sweetlantern.com
    * tmearn
>>>>>>> 98fdfb21

## v6.33.0

* fixed
    * oload.space
    * shrt10.com
* changed
    * path rule in reklama.js
    * path rule in openload.co.js
    * added new overlay remover in linkdrop.js
    * added two new handlers in linkdrop.js
* added
    * bakilink.com
    * blameless.work
    * cl250.club
    * click2see.desi
    * clkpay.com
    * clkpays.com
    * cu2.io
    * elil.cc
    * ely-om7.com
    * empearn.com
    * empireshort.com
    * enewstalk.com
    * factural.com
    * gossipcorners.com
    * healthhindigyan.in
    * imageoptimizer.us
    * imageshtorm.com
    * imgazure.com
    * imguur.pictures
    * jainjinvani.com
    * ln11.xyz
    * newupdatesonline.com
    * reb7konline.com
    * sh11.xyz
    * shaggyimg.pro
    * shorted.id
    * shrinkbuck.com
    * tabeikh.com
    * tarnwh2i.com
    * tradeguru.xyz
    * uptoos.com
    * url.hulblog.com
    * wishes2.com
    * xaoutchouc.live
    * yesmoviesapp.info
    * yourw-ay.com

## v6.32.0

* fixed
    * hexafile.net
* added
    * ecoimages.xyz
    * hikarinoakariost.info
    * imagespublic.tk
    * imgsee.net
    * oload.space

## v6.31.0

* fixed
    * idsly.bid
    * idsly.net
    * imgfile.net
    * wicr.me
* added
    * 4short.tk
    * akanosora.com
    * ally.shortens.co
    * arba7kpro.com
    * crabcut.net
    * cutadlink.net
    * cuto.io
    * cutwin.us
    * download-mirror.ga
    * dukun-cit.com
    * dutchycorp.space
    * earn.theplusit.ro
    * earnmoneytalk.com
    * fabsdeals.com
    * flaz.link
    * geki.tech
    * goou.in
    * icutlink.com
    * lapak.link
    * mrfourtech.com
    * oload.live
    * sardeath.com
    * skip.az
    * tech4utoday.com
    * techandreview.info
    * uiz.io
    * urlsamo.com
    * yametesenpai.xyz

## v6.30.0

* fixed
    * imgfile.net
* added
    * 123link.vip
    * 1921681254.tech
    * 1idsly.com
    * 2fly.me
    * bloggingdekh.xyz
    * btc.ms
    * chrt.pw
    * counsellingresult2016.in
    * curs.co
    * cuus.io
    * drakorsafe.tech
    * fopkodiak.site
    * gsmzone.site
    * iitjeemainguide.in
    * imgbaron.com
    * khabratk.com
    * lewat.in
    * lewat.wibuindo.com
    * lin65.me
    * lindung.me
    * linkorlink.com
    * lotechnocan.org
    * omglyrics.com
    * omgmusik.com
    * programsfre.com
    * safelinkblogger.com
    * shortearn.eu
    * shortid.co
    * shrink.vip
    * skinnycat.org
    * sub2unlock.com
    * szs.pw
    * technlab.com
    * tinylink.run
    * unduh.in
    * wibuindo.xyz
    * xxx.fopkodiak.site

## v6.29.0

* fixed
    * 22pixx.xyz
    * mykinggo.com
    * win4cut.com
* added
    * 3rab-cash.com
    * blogginggyanbox.com
    * buyitonline.store
    * cuee.io
    * cuturl.in
    * gifsis.com
    * giga74.com
    * idsly.net
    * imagescanner.cc
    * imgcloud.pw
    * li-nkz.com
    * lpe.pw
    * marivelkece.xyz
    * multiimg.com
    * nekopoi.ga
    * oload.club
    * openload.pw
    * payskip.org
    * picstate.com
    * pinkhindi.com
    * postimg.cc
    * shln.pw
    * srtfly.com
    * yourtechguider.com

## v6.28.0

* fixed
    * greget.space
* added
    * 8o.ee
    * buy-in-599rs.win
    * cyahealth.com
    * eatings.stream
    * ershadat.com
    * idsly.org
    * link5s.co
    * linku.us
    * safelinkreviewx.com
    * xemlink.net
    * z2i.com
* removed
    * pixsense.net
    * safelinkconverter2.com
    * safelinkreviewer.com
    * safelinksreview.com

## v6.27.0

* fixed
    * linkdrop.net
    * 1be.biz
* added
    * businessiss2.info
    * link2link.cf
    * lonelymoon.net
    * megaurl.link
    * skipurls.com
    * smarteasystudy.com
    * stt.awsubs.co

## v6.26.0

* fixed
    * imgfile.net
    * xxxwebdlxxx.org
* added
    * awsubsco.ml
    * clk.ink
    * cuio.io
    * irisvera.com
    * oload.fun
    * plantaheim.com
    * probusinesshub.com
    * pss.pw

## v6.25.0

* fixed
    * 22pixx.xyz
    * spacetica.com
* added
    * adsrt.me
    * e2s.cc
    * glory-link.com
    * idnation.net
    * lwt.pw
    * picbaron.com
    * stfly.press
    * teknologilink.com
    * zutrox.link

## v6.24.0

* added
    * 1ink.info
    * clk.icu
    * healthtod.com
    * shortly.xyz

## v6.23.0

* fixed
    * fastpic.ru
    * oturl.com
* added
    * shtlink.co
    * won.pe

## v6.22.0

* fixed
    * imgoutlet.pw
* added
    * 22pixx.xyz
    * adzurl.cf
    * cutpaid.com
    * naturalhealthy.xyz
    * oload.cc
    * shortglobal.com
    * tpx.me
    * vnurl.xyz
    * xxx.sexex.xyz

## v6.21.0

* fixed
    * beeimg.com
    * imagetwist.com
    * imgoutlet.pw
    * imgprime.com
    * picmoza.com
* added
    * autoride.pw
    * javtor.com
    * oload.cloud
    * topurl.net

## v6.20.0

* fixed
    * adsrt.com
    * bolaoke.club
    * sehatsegar.net
    * imagetwist.com
* added
    * akoam.net
    * drivefiles.bid
    * drive.jepitkertas.com
    * link4win.net
    * linksad.net
    * swzz.xyz
* removed
    * akoam.com

## v6.19.0

* fixed
    * autolinkach.com
    * bolaoke.club
    * davinsurance.com
    * psl.pw
* added
    * adskipme.com
    * cll.press
    * fmlawkers.club
    * hexafile.net
    * indexmovie.club
    * insurance-waifu.cf
    * javlibrary.com
    * link4win.com
    * picclock.ru
    * picmoza.com
    * shrtfly.net
    * skyinsurance.ml
    * spacetica.com
    * speedcar.club
    * telolet.in
* removed
    * susutinv2.com

## v6.18.0

* fixed
    * itiad.com
    * mirrored.to
* added
    * 123link.pro
    * cashat.net
    * cutsouf.com
    * dawnstation.com
    * flylink.io
    * imgant.com
    * link.tl
    * linkvip.tk
    * lnkshrnk.net
    * niagoshort.com
    * picpic.online
    * rhvgmritmziwcm.net
    * short2win.net
    * ujv.al
    * ujv.me
    * win4cut.com

## v6.17.0

* fixed
    * linkdrop.net
* added
    * awcar.icu
    * converthinks.xyz
    * davinsurance.com
    * fiuxy.bz
    * getinfos.net
    * getlink.pw
    * imageblinks.com
    * imgdew.pw
    * imgmaze.pw
    * imgtown.pw
    * imgview.pw
    * onepiece-ex.com.br
    * s.yukisubs.com
* removed
    * imgdew.com
    * imgmaze.com
    * imgtown.net
    * imgview.net

## v6.16.0

* fixed
    * coshink.co
    * mirrored.to
* added
    * adcoin.me
    * clk.sh
    * hdmoza.com
    * imgjazz.com
    * linkach.com
    * linktor.io
    * lyon.kim
    * skips.link
    * za.gl

## v6.15.0

* fixed
    * cut-earn.com
    * cutearn.ca
    * link-zero.com
    * payskip.me
    * plantaheim.web.id
* added
    * 22pixx.xyz
    * autech.xyz
    * cut-win.com
    * gocitlink.com
    * idsly.bid
    * licklink.net
    * mirrored.to
    * mykinggo.com
    * sweetlantern.com
    * tinylinks.net
    * vivads.net
    * wicr.me

## v6.14.0

* fixed
    * anjay.info
    * bit-url.com
    * catcut.net
    * coinlink.co
    * imagetwist.com
    * mirrorcreator.com
    * moesubs.com
* added
    * by6dk.com
    * dwindly.io
    * foxurl.net
    * glinks.me
    * imageko.com
    * intercelestial.com
    * itiurl.co
    * kurosafe.menantisenja.com
    * kurosafe.online
    * kurosafe.website
    * kuylink.com
    * losstor.com
    * met.bz
    * payskip.me
    * sehatsegar.net
    * tetew.info
    * tokenfly.pw
* removed
    * lix.in
    * zintata.com

## v6.13.0

* fixed
    * earnbig.ca
    * gg-l.xyz
    * imagebam.com
    * lifesurance.info
    * ourl.io
    * petty.link
    * pnd.tl
    * shrinkearn.com
    * spaste.com
    * tl.tc
    * wi.cr
* added
    * admew.com
    * anjay.info
    * bolaoke.club
    * businessforyouand.me
    * designmyhomee.com
    * earn-url.com
    * eklink.net
    * id-securelink.xyz
    * kakkoiisafe.us
    * likn.xyz
    * linkexa.com
    * link-zero.com
    * novaenreta.space
    * shon.xyz
    * shrtfly.com
    * simaholina.xyz
    * skinnycat.net
    * sloomp.space
    * tiny.ec
    * tny.ec
    * tojros.tk
    * turkdown.com
* removed
    * 244pix.com
    * adlock.org
    * b4he.com
    * bilder-space.de
    * buzurl.com
    * cash4files.com
    * cf2.me
    * cf3.me
    * cf5.me
    * cf6.co
    * cf7.co
    * dd.ma
    * dh10thbvu.com
    * dwimg.com
    * ex9.co
    * fapoff.com
    * galleries.bz
    * goneviral.com
    * gxp.so
    * hashe.in
    * hit.us
    * hornywood.tv
    * ilovebanten.com
    * imagescream.com
    * imgchili.com
    * imgchili.net
    * imgdiamond.com
    * imghere.net
    * imgsmile.com
    * ironimg.net
    * kokemoon.com
    * link-earn.com
    * link2you.ru
    * linkhits.us
    * lovechix.com
    * megaline.co
    * miniurl.tk
    * picbucks.com
    * picturescream.asia
    * picturescream.com
    * postscreens.info
    * shark.vn
    * theseforums.com
    * tnabucks.com
    * topload.pro
    * tubeviral.com
    * u2ks.com
    * ultrafiles.net
    * urlst.me
    * x45x.info
    * xip.ir
    * xiw34.com
    * xt3.me
    * zbqhfbetlmni.net
    * zff.co

## v6.12.0

* fixed
    * videogamesblogger.com
    * viidii.info
    * gameinfo.pw
    * megaurl.in
    * cuon.io
    * gsurl.me
    * sehatlega.com
    * apasih.pw
    * icutit.ca
    * adpop.me
* added
    * itiad.com
    * prnt.sc
    * imgmass.com
    * shrten.xyz
    * crus.io
    * 4cut.io
    * imageshimage.com
    * imgrock.pw
    * koylinks.win
    * tr.link
    * oload.download
    * taive.in
    * payshorturl.com
    * oturl.com
    * loadurl.com
    * vinaurl.net
    * lopte.pro
    * man2pro.com
    * urltips.com
    * raolink.com
    * imgbalana.com
* removed
    * x.pixfarm.net
    * vvcap.net
    * imageontime.com
    * imagepicsa.com
    * imagehorse.com
    * zonezeedimage.com
    * zeljeimage.com
    * croftimage.com
    * myhotimage.com
    * bokimage.com
    * imgnext.com
    * img.spicyzilla.com
    * imgtwyti.com
    * imgxyz.com
    * imgdevil.com
    * imgban.com
    * imgpu.com
    * imgbeer.com
    * imgwet.com
    * imgnimz.com
    * imgbinbou.com
    * img22.com
    * imgcover.com
    * imgblank.com
    * imgreality.com
    * img-zone.com
    * img-uploads.com
    * imgblow.com
    * img4sharing.com
    * imagefolks.com
    * freephotohostin.com
    * imgult.com
    * xxximagenow.com
    * xxxsparrow.com
    * playimg.com
    * picstwist.com
    * ericsony.com
    * uplimg.com
    * lexiit.com
    * thumbnailus.com
    * newimagepost.com
    * fapingpics.com
    * i.imgslip.com
    * hentai.imgslip.com
    * goimge.com
    * nimplus.com
    * nudeximg.com
    * imgcoin.net
    * imgfap.net
    * imgcandy.net
    * imgmaster.net
    * imgrun.net
    * imgboom.net
    * imgpics.net
    * imagesouls.net
    * imagelaser.net
    * picture-bang.net
    * project-photo.net
    * pix-link.net
    * golfpit.net
    * shotimg.org
    * adultimg.org
    * dragimage.org
    * imgmag.co
    * bulkimg.info
    * photo-up.info
    * myimg.info
    * img-pop.info
    * vava.in
    * pixxx.me
    * picspornfree.me
    * imgload.me
    * fapat.me
    * pic2pic.ru
    * 24avarii.ru
    * loftlm.ru
    * 18pron.ru
    * imgplus.ru
    * imgease.re
    * goimg.xyz
    * pic2pic.site
    * sxpics.nl
    * darpix.desi
    * pic4you.top
    * imgsen.se
    * imgtwyti.net
    * imgtwyti.com
    * hentai-baka.com
    * jav-hentai.host
    * img-hentai.host
    * hentai-king.host
    * img-king.xyz
    * imgbb.net
    * imgtor.pw
    * imageporn.eu
    * imgzizi.xyz
    * 08lkk.com
    * greenpiccs.com
    * pornimagex.com
    * pixhub.eu
    * picmoe.net
    * pic2profit.com
    * picp2.com
    * imgrex.com
    * img3x.com
    * imagevau.eu
    * img.deli.sh
    * imgsicily.it
    * pictureshoster.com
    * javcity.com
    * imgtheif.com
    * imgsure.com
    * imguniversal.com
    * imgpaying.com
    * imgmega.com
    * imgzeus.com
    * imgmaid.net
    * imzdrop.com
    * imgdrive.co
    * cuteimg.cc
    * imgtiger.org
    * imggold.org
    * myimg.club
    * foxyimg.link
    * coreimg.net
    * chronos.to
    * imgnova.xyz
    * hentai-hot.xyz
    * hentai-king.online
    * imglocker.com
    * imgleech.com
    * img.pornleech.com
    * imgsense.com
    * imagebic.com
    * daily-img.com
    * picangel.in
    * imgbin.me
    * img3x.net
    * img24.org
    * imagik.fr
    * hostingfailov.com
    * imagecherry.com
    * fotoszok.pl.com
    * picturevip.com
    * uploadimage.eu
    * anonpic.com
    * imagepix.org
    * imageheli.com
    * imgtube.net
    * pixliv.com
    * imagearn.com
    * image18.org
    * hentaimg.com
    * ghanaimages.co
    * blackcatpix.com
    * fastpics.net
    * ifap.co
    * avenuexxx.com
    * 2imgs.com
    * xlink.me
    * wzzq.me
    * victly.com
    * upan.so
    * ultshare.com
    * typ.me
    * dlneko.com
    * dlneko.net
    * dlneko.org
    * rumahsimpel.com
    * safelinkair.com
    * healthygress24.ga
    * kombatch.amankan.link
    * gadget14.pw
    * auto14.pw
    * nar-04.tk
    * gadget13.com
    * autorp.us
    * anisubsia.tk
    * insurance1.tech
    * freeanimeonline.xyz
    * shorten.id
    * getcomics.gq
    * miuitutorial.gq
    * awsubs.cf
    * awsubsco.ga
    * satuasia.com
    * tawaku.com
    * link.filmku.net
    * muucih.com
    * telolet.in
    * designinghomey.com
    * sinopsisfilmku.com
    * sidespace.net
    * erogedownload.net
    * otoviral.racing
    * sipkur.us
    * aw-games.net
    * ww3.manteb.in
    * streamingfrench.net
    * stash-coins.com
    * srnk.co
    * smll.io
    * shortskip.com
    * shortenurl.tk
    * pengaman.link
    * urlgo.gs
    * shink.in
    * qaafa.com
    * digg.to
    * short.est
    * setlinks.us
    * robo.us
    * riurl.com
    * rijaliti.info
    * reffbux.com
    * rapeit.net
    * oxyl.me
    * ohleech.com
    * mt0.org
    * moe.god.jp
    * moesubs.akurapopo.pro
    * dl.nsfk.in
    * madlink.sk
    * mantap.in
    * mantab.in
    * mantep.in
    * manteb.in
    * st.oploverz.net
    * awaremmxv.com
    * looy.in
    * loook.ga
    * lnx.lu
    * lnk.in
    * indexmovie.me
    * ilix.in
    * priva.us
    * leechbd.tk
    * link-protector.com
    * link2dollar.com
    * cvc.la
    * boxcash.net
    * anonymbucks.com
    * 3ra.be
    * 2ty.cc
    * adjet.biz
    * adfe.es
    * dereferer.website
    * dikit.in
    * elde.me
    * ethi.in
    * fit.sh
    * fundurl.com
    * gca.sh
    * repla.cr
    * go2.me
    * linkajc.com
    * link5s.com
    * fastdecode.com
    * linkdolar.xyz
    * linkpaid.net
    * dapat.in
    * cf.ly
    * link.animagz.org
    * gunting.in
    * linc.ml
    * adcrun.ch
    * 1tk.us
    * adbla.us
    * tl7.us
    * gx.si
    * adwat.ch
    * fly2url.com
    * urlwiz.com
    * ultry.net
    * wwy.me
    * myam.me
    * ssl.gs
    * srk.gs
    * cun.bz
    * vizzy.es
    * kazan.vc
    * linkcash.ml
    * adtr.im
    * goolink.me
    * earningurl.com
    * sflnk.me
    * 3rabshort.com
    * adlink.guru
    * cypt.ga
    * filesbucks.com
    * elink.link
    * payurl.me
    * url.ht
    * pir.im
    * bol.tl
    * adfly.tc
    * kokemoon.com
    * top9space.com

## v6.11.0

* fixed
    * adf.ly
    * 123link.pw
    * 1dl.biz
    * 1be.biz
    * cut4links.com
    * tmearn.com
    * clik.pw
* added
    * adsvy.com
    * vnurl.net
    * short2win.com
    * dz4link.com
    * royurls.bid
    * gameinfo.pw
    * adshort.co
    * tocdo.in
    * iiv.pl
    * animeforce.stream
    * oload.win
* removed
    * freegaysitepass.com
    * fuestfka.com
    * deb.gs
    * sexpalace.gs
    * dumppix.com
    * postimg.net
    * imageview.me
    * hentai-hosting.com
    * javtotal.com
    * imgurban.info
    * d69.in
    * images.maxigame.by
    * gratisimage.dk
    * npicture.net
    * onlinepic.net
    * imgurx.net
    * z.gs
    * adultmove.info
    * reducelnk.com
    * amy.gs
    * any.gs
    * dyo.gs
    * imgdream.net
    * imgnm.net
    * imgsilo.net
    * imgsoo.net
    * imagepearl.com
    * imagecrest.com
    * itmages.ru
    * 1pics.ru
    * javelite.tk
    * crd.ht
    * adshort.im
    * adshort.pro
    * adshort.in
    * daily-img.com
    * img-365.com
    * 365-img.com
    * xxx.porn0day.com
    * picamatic.com
    * ehdwallpapers.org
    * imgdomino.com
    * emptypix.com
    * imageleon.com
    * sexyxpixels.com
    * gallerysense.se
    * gallerynova.se
    * maxmirror.com
    * larashare.com
    * iori.us
    * firedrive.com
    * arab.sh
    * anafile.com
    * ysf.pl
    * zo.mu
    * zzz.gl
    * mypixxx.lonestarnaughtygirls.com
    * h-animes.info

## v6.10.0

* fixed
    * mirrorcreator.com
    * imgadult.com
    * imgwallet.com
    * imgtaxi.com
    * telondasmu.com
    * imgprime.com
    * clk.press
    * short.pe
    * urlcloud.us
    * ourl.io
    * linkdrop.net
    * adf.ly
* added
    * cutl.in
    * cut4link.com
    * mikymoons.com
    * twik.pw
    * spamlink.org
    * pnd.tl
    * top9space.com
    * mylink.zone
    * 3bst.co
    * shortit.ca
    * 3rabcut.com
* changed
    * recaptcha for spaste.com
* removed
    * clictune.com
    * susutin.com
    * shortit.in

## v6.9.0

* fixed
    * openload.co
* added
    * imgfile.net
    * henpoi.lompat.in
    * aw-games.net
    * viralukk.com
    * clk.press
    * pixxxels.cc
    * imx.to
    * pixhost.to
    * gsul.me
    * getsl.me
    * gsur.in
    * cutearn.ca
    * earnbig.ca
    * shrt10.com
    * ur.ly
    * urly.mobi
    * apasih.pw
    * ewa.ac
* removed
    * pixxxels.org
    * img.yt
    * pixhost.org

## v6.8.0

* fixed
    * imagepearl.com
    * imgdrive.net
    * shink.me
* added
    * shark.vn
    * safelinku.net
    * kokemoon.com
    * earn-guide.com
    * oload.site
    * icutit.ca
    * psl.pw
    * mylink.zone
    * shortad.cf
    * pic.hotimg.site
    * zbqhfbetlmni.net
    * greget.space
    * shrinkearn.com
    * petty.link
* removed
    * jzrputtbut.net

## v6.7.0

* fixed
    * imgprime.com
    * openload.co
    * coinlink.co
    * clictune.com
    * trlink.in
* added
    * 123link.pw
    * gurl.ly
    * adpop.me
    * wi.cr
    * short.pe
    * srt.am
    * linkrex.net
    * coshink.co
    * urlcloud.us
    * 3rabshort.com
    * gsul.me
    * getsl.me
    * adbitly.in
    * gg-l.xyz
    * mitly.us
    * tui.click
    * gsur.in
    * shink.xyz
    * mlink.club
    * dzurl.ml
    * zlshorte.net
    * igram.im
    * gram.im
    * wolink.in
    * bit-url.com
    * git.tc
    * link4.me
    * premiumzen.com
    * megaurl.in
    * siotong.com
    * siherp.com
    * otoviral.racing
    * lifesurance.info
    * cut4links.com
    * plantaheim.web.id
    * imagexport.com
    * adshort.pro
    * cut-w.in
    * cut-earn.com
    * cuon.io
    * zeiz.me
    * adsrt.com
    * imgfresh.info
    * 1ink.cc
    * jurl.io
    * adslink.pw
* removed
    * zez.io
    * coshurl.co

## v6.6.0

* fixed
    * clictune.com
    * adyou.me
    * imgrock.info
    * imgdew.com
* added
    * ourl.io
    * cutwin.com
    * cutwi.in
    * adyou.co
    * imgsky.net
    * picker-click.ru
    * imgoutlet.pw
* removed
    * imgoutlet.co
    * link.tl

## v6.5.0

* fixed
    * linkdrop.net
* added
    * adbilty.me
    * oke.io
    * susutinv2.com
    * njiir.com
* removed
    * zytpirwai.net

## v6.4.1

* fixed
    * lite edition bug

## v6.4.0

* fixed
    * ally.sh
    * idsly.com
* added
    * GreaseMonkey v4 support
    * oload.stream
    * 123link.co
    * 123link.press
    * adshort.im
    * p0xpicmoney.ru
    * compartiendofull.net
    * l2s.io
    * curs.io
    * clik.pw
    * weefy.me
    * coshurl.co
* removed
    * adshort.co

## v6.3.0

* fixed
    * imgrock.info
    * imagecrest.com
    * clictune.com
* added
    * imghost.top
    * croea.com
    * xxx.pornscreen.xyz
    * imgpart.com
    * shink.me
    * oload.info
    * 123link.io
* removed
    * 123link.top

## v6.2.1

* fixed
    * mirrorcreator.com
    * configuration page

## v6.2.0

* fixed
    * sipkur.us
* added
    * xxxwebdlxxx.org
    * u2s.io
    * imagespicy.site
    * linclik.com
    * link-earn.com
    * autolinkach.com
    * zez.io
    * adbull.me
    * adshort.co
    * adshorte.com

## v6.1.4

* fixed
    * legacy browser support

## v6.1.3

* fixed
    * adf.ly

## v6.1.2

* fixed
    * bc.vc
    * jzrputtbut.net

## v6.1.1

* fixed
    * configuration page
    * 55888.eu
    * ouo.io
    * spaste.com

## v6.1.0

* changed
    * Trying to fix compatibility to Violentmonkey
* fixed
    * ouo.io
    * imgdrive.net
    * fas.li
    * adf.ly
    * prntscr.com
    * short.am
    * urlcash.net
    * idsly.com
* added
    * imgrock.info
* removed
    * imgrock.net

## v6.0.0

* changed
    * rewrite to ES7
    * rewrite build system

## v5.73.0

* fixed
    * techfunda.net
    * imgseed.com
    * imagecrest.com
    * imagetwist.com
    * shink.in
* added
    * topload.pro
    * jzrputtbut.net
    * telondasmu.com
    * acidimg.cc

## v5.72.0

* fixed
    * pronpic.org
    * safelinkreviewer.co
    * linkshrink.net
    * imgwallet.com
* added
    * imgoutlet.co
* removed
    * igg-games.com

## v5.71.0

* fixed
    * short.am
    * xlink.me
    * xxx.porn0day.com
    * pic4you.ru
    * pic5you.ru
    * keptarolo.hu
    * h-animes.info
    * adultmove.info
    * imgult.com
    * imagenpic.com
    * shrink-service.it
* added
    * short.awsubs.me
    * imgreality.com
    * corneey.com
    * ceesty.com
    * destyy.com
    * festyy.com
    * gestyy.com
* removed
    * leechpremium.space
    * empireload.com
    * loadsanook.com
    * a.pomf.se
    * yfrog.com

## v5.70.0

* fixed
    * ad7.biz
    * bc.vc
    * imagepearl.com
    * imagecrest.com
    * prevent loop if it failed to update configurations
* added
    * imgtorrnt.in
    * mylink.us
* removed
    * mirrorupload.net
    * dewaurl.com
    * imageberyl.com
    * cuzle.com
    * forbes.com
    * comicon.com.br
    * ichan.org
    * free-tv-video-online.info
    * linkarus.com

## v5.69.0

* fixed
    * imgrock.net
    * ah.pe
    * Tampermonkey compatibility for Firefox
* added
    * earningurl.com
    * adshort.in
    * linkhits.us
    * clkmein.com
    * awsubsco.ga
    * autorp.us

## v5.68.2

* fixed
    * adf.ly sub-domains

## v5.68.1

* fixed
    * script error

## v5.68.0

* fixed
    * adf.ly
    * link.tl
    * blogspot.com
* added
    * adfu.us
    * short.awsubs.co
    * ww2.awsubs.co
    * ima.gy
    * erogedownload.net
    * linkpoi.in
    * telolet.in
    * mirrorfilehost.com
    * short.pastewma.com
    * wiid.me
    * clkme.me
    * trlink.in
    * adfly.tc
    * linkfly.gaosmedia.com
    * cpmlink.net
    * gsurl.in
    * bluenik.com

## v5.67.0

* fixed
    * imgrock.net
    * imgtaxi.com
    * shrink-service.it
    * shink.in
    * al.ly
* added
    * cllkme.com

## v5.66.0

* fixed
    * ouo.io
    * img.yt
* added
    * hashe.in
    * cut-urls.com
    * tmearn.com

## v5.65.0

* fixed
    * susutin.com
    * fas.li
* added
    * url.ht
    * urle.co
    * looy.in
    * picz.site
    * imgpix.net
    * oload.tv
    * ally.sh
    * sinopsisfilmku.com
    * awsubs.cf
    * igg-games.co
    * shrink-service.it
    * techfunda.net
    * tl.tc
    * sidespace.net
    * cshort.org
    * pdi2.net
* changed
    * trying to fix problem for usi

## v5.64.0

* fixed
    * shink.in
    * pixsense.net
    * freeimgup.com
    * imgtown.net
    * linkdrop.net
    * coinlink.co
* added
    * croco.site
    * imgdomino.com
    * imagesnake.org
    * xiw34.com
    * sipkur.us
    * fiuxy.co
* removed
    * fiuxy.net

## v5.63.2

* fixed
    * remove click event blocker, broken by design

## v5.63.1

* fixed
    * trying to fix click event blocker

## v5.63.0

* fixed
    * img.yt
    * imgrock.net
    * coinlink.co
    * linkdrop.net
    * pixsense.net
    * freeimgup.com
* added
    * worldhack.net
    * linkdolar.xyz
    * sehatlega.com
    * 123link.top
    * 10co.biz
    * 10co.xyz
    * 10co.co
    * 10co.me
    * pir.im
    * bol.tl
    * zintata.com
    * radikal.ru
    * indexmovie.xyz
    * urlst.me
    * imgprime.com
    * ilovebanten.com
    * idsly.com

## 5.62.1

* fixed
    * imgrock.net
    * lynk.my

## 5.62.0

* fixed
    * img.yt
    * pixhost.org
* added
    * catcut.net
    * adurl.id
    * goolink.me
    * filesbucks.com
    * ani-share.com
    * elink.link
    * payurl.me
    * gunting.web.id
    * adyou.me
    * gsurl.me
    * g5u.pw
    * azhie.net
* removed
    * eafyfsuh.net
    * sasontnwc.net

## 5.61.2

* fixed
    * xxxhost.me
    * imgking.co

## 5.61.1

* fixed
    * img.yt
    * lynk.my

## 5.61.0

* fixed
    * picnictrans.com
    * imgking.co
    * linkdrop.net
    * imgclick.net
* added
    * star-hentai.com
    * autofans.pw
    * vavi.co
    * miuitutorial.gq
    * kombatch.loncat.pw
    * landscapenature.pw
    * pixxxels.org
    * xxxhost.me
    * gadget13.com
    * imgfapper.com
    * qaafa.com
    * viid.me
    * safelinkreview.co
    * decrypt.safelinkconverter.com
    * blogspot.com
    * short.est
    * ulshare.net
    * imgshots.com
* removed
    * postimg.org

## 5.60.6

* fixed
    * mirrorcreator.com
    * compul.in
    * ah.pe
    * adf.ly
    * linkdrop.net
    * dmus.in

## 5.60.5

* fixed
    * coinlink.co

## 5.60.4

* fixed
    * page nuking on Firefox

## 5.60.3

* fixed
    * zytpirwai.net

## 5.60.2

* fixed
    * log configuration
    * bc.vc

## 5.60.1

* fixed
    * remove redirection hack

## 5.60.0

* fixed
    * image scaling problem
    * coinlink.co
    * designinghomey.com
    * trying to fix some redirection problems
* added
    * hentai-baka.com
    * safelinkreviewer.com
    * cypt.ga
    * imgfiles.org
    * cocoleech.com
    * imagerar.com
    * imgdragon.com

## 5.59.0

* fixed
    * 1be.biz
    * motonews.club
    * imgview.net
* added
    * playimg.com
    * voyeurimage.org
    * imgtor.pw
    * zytpirwai.net
    * shorten.id
    * coinlink.co
    * imagep2p.com
    * gtaind.com
    * comicon.com.br
    * img3x.com
    * adlink.guru
    * picnictrans.com
    * croco.me
    * freeanimeonline.xyz
    * imgcurl.com
    * short.am
    * smll.io
* removed
    * awet.in
    * sortir.in
    * st.benfile.com
    * st.azhie.net

## 5.58.0

* fixed
    * imgrock.net
    * openload.co
    * coeg.in
    * link.tl
* added
    * uskip.me
    * ipicture.su
    * urlgo.gs
    * amankan.link
* removed
    * linc.ml

## 5.57.0

* fixed
    * 1dl.biz
    * avenuexxx.com
    * nar-04.tk
* added
    * hentai-pop.com
    * cdn.javtotal.com
    * jav-hentai.host
    * img-king.xyz
    * imagesouls.net
    * xxx.porn0day.com
    * img-hentai.host
    * hentai-king.host
    * imagecrest.com
    * healthygress24.ga
    * motonews.club
    * designinghomey.com
    * kurogaze.net
    * lolinez.com
    * fas.li
    * elde.me
    * nmac.to
    * admy.link
    * moesubs.com
    * img-uploads.com
    * imgreputa.com
    * freephotohostin.com
    * sports14.pw
    * insurance1.tech
    * imgzizi.xyz
    * linkpaid.net
* removed
    * pornprimehd.com

## 5.56.2

* fixed
    * AJAX white list for TamperMonkey
    * sht.io
    * dumppix.com
    * picstream.tv

## 5.56.1

* fixed
    * imgview.net
    * imgclick.com
    * adf.ly
    * imageon.org
    * bunnyforum.org
    * imageporn.eu

## 5.56.0

* fixed
    * imagepearl.com
    * imageberyl.com
    * imagesnake.com
    * freebunker.com
    * sexyxpixels.com
    * spaste.com
* added
    * imgblank.com
    * domaink.ru
    * dmus.in
    * ironimg.net
    * goto.loncat.in
    * edogawa.lon.pw
    * ouo.press
    * designinghomey.com
    * igg-games.com
    * imgrat.com
    * getcomics.gq
    * imgz.pw
    * sipkur.net
* removed
    * bk-ddl.net

## 5.55.0

* fixed
    * imgsay.com
* added
    * pic2pic.ru
    * javtotal.com
    * ehdwallpapers.org
    * img4sharing.com
    * postscreens.info
    * imgsilo.net
    * motosport.pw
    * filmku.lompat.in
    * imagebic.com
    * gunting.in
    * pixsense.net
    * anisubsia.tk
    * lindung.in

## 5.54.2

* fixed
    * spaste.com

## 5.54.1

* fixed
    * imageberyl.com
    * spaste.com

## 5.54.0

* fixed
    * imgcarry.com
    * spaste.com
    * imagepearl.com
* added
    * hentai-king.online
    * naughtygate.net
    * imageshots.com
    * i.hentai-ddl.org
    * picangel.in
    * picstream.tv
* removed
    * picstate.com.alsohe.com

## 5.53.0

* fixed
    * freebunker.com
    * imgcarry.com
    * imgcandy.net
    * ysf.pl
    * spaste.com
* added
    * bunnyforum.org
    * imageberyl.com
    * darpix.desi
    * tinizo.com
    * pic4you.top
    * imgplus.ru
    * imgkings.com
    * imgdiamond.com
    * freeimgup.com
    * imgsen.se
    * imgtrial.com

## 5.52.0

* fixed
    * imgnova.xyz
    * imgseeds.com
    * imgoutlet.com
    * shink.in
* added
    * img-pop.info
    * imgnm.net
    * gadget14.pw
    * auto14.pw
    * fapat.me
    * nar-04.tk
    * spaste.com
    * leechpremium.space
    * naisho.lompat.in

## 5.51.0

* fixed
    * imagesnake.com
    * susutin.com
* added
    * imgsoo.net
    * imgwallet.com
    * awaremmxv.com
* removed
    * imagepong.info

## 5.50.0

* fixed
    * imagepearl.com
* added
    * openload.co
    * adultimg.org
    * fiuxy.net
    * imgicy.com
    * imagehorse.com
    * imguniversal.com
    * picture-bang.net
    * pic-maniac.com

## 5.49.2

* fixed
    * beeimg.com
    * hotimage.uk
    * adf.ly

## 5.49.1

* fixed
    * fix module execution order

## 5.49.0

* fixed
    * img-365.com
    * daily-img.com
    * picturescream.com
    * picturevip.com
    * linkdrop.net
    * pixroute.com
    * imgking.co
    * linksas.us
* added
    * pop-img.info
    * ads-img.info
    * xxxsparrow.com
    * imgdew.com
    * zatnawqy.net
    * imgoutlet.com
    * muucih.com
    * ysf.pl
    * srnk.co
    * rumahsimpel.com
* changed
    * rewrite grunt to gulp

## 5.48.0

* fixed
    * imgnova.xyz
    * linkarus.com
    * 0img.net
    * link.filmku.net
* added
    * hentai-hot.xyz
    * imgseed.com
    * imghit.com
    * imgmain.com
    * dlneko.org
    * coreimg.net
    * myimg.info
    * imgview.net
    * susutin.com
    * disingkat.in

## 5.47.0

* fixed
    * imgtown.net
    * imgnova.xyz
* added
    * linkplugapp.com
    * javcity.com
    * linkcash.ml
    * linkarus.com
    * coeg.in
    * ron.vn
    * imgmaid.net
    * link.filmku.net

## 5.46.0

* fixed
    * imgnova.xyz
    * imgclick.net
    * imagepearl.com
    * bc.vc
* added
    * 18pron.ru
    * sasontnwc.net
    * imgcover.com
    * dimtus.com
    * imgsense.com
    * imggold.org
    * imgve.com
    * ah.pe

## 5.45.1

* fixed
    * sites affected by experimental code

## 5.45.0

* fixed
    * imgbb.net
    * 1dl.biz
    * linksas.us
    * sh.st
* added
    * imagepearl.com
    * fapingpics.com
    * nimzshare.com
    * darpix.ga
    * sxpics.nl
    * xximg.net
    * dewaurl.com
* removed
    * alabout.com

## 5.44.0

* fixed
    * imagescream.com
    * imgbb.net
* added
    * imgnova.xyz
    * hulkimge.com
    * img22.com
    * linksas.us
    * link4ad.com
    * linkajc.com
    * cuzle.com
    * picstate.com.alsohe.com
    * pic2pic.site
    * streamingfrench.net
    * ad4.fr
    * imgurx.net

## 5.43.0

* added
    * imgproject.net
    * imgpython.net
    * xxxscreens.com
    * crd.ht
    * lovechix.com
    * sht.io
    * img2share.com
    * akoam.com
* removed
    * 4shared.com

## 5.42.0

* fixed
    * 1dl.biz
* added
    * dlneko.net
    * photo-up.info
    * link5s.com
    * 365-img.com
    * manteb.in
    * imgcream.com

## 5.41.0

* fixed
    * img-365.com
    * pixsor.com
* added
    * loftlm.ru
    * imgmag.co
    * tawaku.com
    * imgbinbou.com
    * imgnemo.com

## 5.40.0

* fixed
    * eafyfsuh.net
* added
    * imgsay.com

## 5.39.0

* fixed
    * al.ly
* added
    * imgnimz.com
    * itw.me
    * link.animagz.org

## 5.38.0

* fixed
    * sh.st
    * linkshrink.net
* added
    * megaimage.org
    * img-pay.com

## 5.37.2

* fixed
    * sh.st
    * pixsor.com

## 5.37.1

* fixed
    * eafyfsuh.net
    * daily-img.com

## 5.37.0

* fixed
    * imagetwist.com
    * sh.st
    * boxcash.net
    * turboimagehost.com
* added
    * imgkicks.com
    * golfpit.net
    * imgtown.net
    * shotimg.org
    * foxyimg.link
    * imgmaze.com
    * imgease.re
    * 0img.net
    * dlneko.com
    * satuasia.com
    * imgboom.net
    * imgsmile.com
    * goimg.xyz

## 5.36.3

* fixed
    * eafyfsuh.net

## 5.36.2

* fixed
    * eafyfsuh.net

## 5.36.1

* fixed
    * eafyfsuh.net

## 5.36.0

* fixed
    * imgtaxi.com
    * fastpic.ru
* added
    * img-365.com
    * hotimage.uk
    * xxximagenow.com
    * uploadimage.eu
    * imgload.me
    * imghere.net
    * holdthemoan.net
    * sexseeimage.com
    * adyou.me
    * anafile.com
    * myimg.club

## 5.35.0

* removed
    * imageback.info
    * imgrill.com
* added
    * daily-img.com
    * server.sbenny.com
    * iori.us
    * picspornfree.me
    * imageporn.eu
    * sexyxpixels.com
    * imgtornado.com

## 5.34.0

* fixed
    * imgtaxi.com
    * imgadult.com
* added
    * 24avarii.ru
    * imgwet.com (manual captcha)
    * imgdrive.net
    * imgbb.net
    * uimgshare.com
    * imageleon.com
    * img.pornleech.com

## 5.33.0

* fixed
    * linkdecode.com
    * imgking.co
* added
    * imgsicily.it
    * cuteimg.cc
    * nimplus.com
    * picturescream.asia
    * porno-pirat.ru
    * imgtiger.org
    * newimagepost.com
    * teenimage.org
    * funimg.net
    * greasyimage.com
    * avenuexxx.com
    * imgcentral.com

## 5.32.1

* fixed
    * configuration error
    * eafyfsuh.net

## 5.32.0

* fixed
    * linkshrink.net
* added
    * digg.to
    * pix-link.net
    * fuestfka.com
    * eafyfsuh.net
    * shortskip.com
    * forbes.com
* removed
    * photoup.biz

## 5.31.1

* fixed
    * u.shareme.in
    * problem on Firefox 42

## 5.31.0

* fixed
    * empireload.com
    * safelinkreview.com
    * linkshrink.net
    * 08lkk.com
* added
    * nudeximg.com
    * img24.org
    * picturescream.com
    * imgbeer.com
* removed
    * img.acianetmedia.com

## 5.30.0

* fixed
    * safelinkconverter.com
    * empireload.com
    * imagezilla.net
    * damimage.com
    * binbox.io
    * imagedecode.com
* added
    * project-photo.net
    * imgtwyti.com
    * linc.ml
    * st.azhie.net
    * dlneko.com
    * minidroid.net
    * safelinksreview.com
    * multiupfile.com

## 5.29.0

* fixed
    * linkbucks.com
* added
    * pornprimehd.com
    * pasted.co
    * lexiit.com
    * thumbnailus.com

## 5.28.0

* fixed
    * boxcash.net
    * sh.st
* added
    * adfe.es
    * imageon.org


## 5.27.0

* fixed
    * oni.vn
    * lynk.my
    * sh.st
    * linkbucks.com
* added
    * victly.com
    * link.im
    * boxcash.net
* removed
    * coin-ads.com
    * shortin.tk

## 5.26.0

* fixed
    * imgseeds.com
    * imgrock.net
    * empireload.com
    * imgbabes.com
    * binbox.io
    * chronos.to
    * imagebam.com
    * postimg.org
    * tavor-cooperation.de
* added
    * imgdrive.co
    * dereferer.website
    * gallerysense.se

## 5.25.1

* fixed
    * wrong redirection if link has query string
    * error message on configuration page

## 5.25.0

* changed
    * send `Referer` in the header by default
* fixed
    * gca.sh
    * imgtrex.com
    * imgtwyti.com
    * linkdecode.com
    * empireload.com
* removed
    * urlcow.com
    * miniurl.com
* added
    * ohleech.com
    * upmirror.info
    * pimpandhost.com
    * maxmirror.com
    * coolrom.com
    * linkdrop.net
    * cvc.la
    * shink.in
    * dailyss.net
    * erimge.com

## 5.24.0

* removed
    * steamcommunity.com
* fixed
    * gca.sh
    * cur.lv
    * imgslip.com
    * 08lkk.com
    * bc.vc
* added
    * vnl.tuhoctoan.net
    * tavor-cooperation.de
    * ouo.io
    * totaldebrid.org
    * shorti.ga
    * hentaiyoutube.com
    * fileproject.com.br
    * st.benfile.com

## 5.23.0

* changed
    * new configuration to change log level
* removed
    * urlz.so
* added
    * awet.in
    * sortir.in

## 5.22.1

* fixed
    * compatibility for Firefox 37 with GreaseMonkey 2.1
    * compatibility for Firefox 25

## 5.22.0

* fixed
    * imgslip.com
    * binbox.io
    * sh.st
* added
    * chronos.to
    * daily-img.com
    * videogameblogger.com
    * bk-ddl.net
    * imgban.com
    * imgmonkey.com
    * goimge.com
* removed
    * microtec.com.sg

## 5.21.0

* added
    * imgzeus.com
    * larashare.com
    * uplimg.com

## 5.20.0

* fixed
    * binbox.io
* added
    * supercheats.com
    * imgtrex.com
    * loook.ga
    * biglistofwebsites.com
    * arab.sh

## 5.19.1

* fixed
    * srelink.com
    * fastpic.ru
    * sh.st
    * mije.net

## 5.19.0

* fixed
    * 1dl.biz
* added
    * vidto.me
    * imgslip.com
    * lynk.my
    * mije.net
* changed
    * change title if it's working

## 5.18.0

* fixed
    * empireload.com
    * clictune.com
    * fit.sh
    * error on Firefox 39
* added
    * img-planet.com
    * imagelaser.net
    * free-tv-video-online.info
    * urlv2.com
    * clk.im
    * repla.cr
    * all-poster.ru

## 5.17.1

* fixed
    * dl-protect.com

## 5.17.0

* fixed
    * empireload.com
    * a.pomf.se
* removed
    * imagelook.org
    * ouo.io
    * ref.so
* added
    * loadsanook.com
    * sa.ae
    * compul.in
    * dikit.in

## 5.16.0

* added
    * ad2links.com
    * greenpiccs.com
    * mylinkgen.com

## 5.15.0

* fixed
    * shortenurl.tk
    * adf.ly
* removed
    * catpic.biz
    * pic.apollon-fervor.com
    * imgking.us
    * imgbanana.com
* added
    * microtec.com.sg
    * pengaman.link
    * safelinkreview.com
    * bokimage.com
    * segmentnext.com

## 5.14.0

* fixed
    * sandbox problems on Firefox
    * 1dl.biz
    * empireload.com
* added
    * support for Violentmonkey
    * ouo.io
    * leechbd.tk
    * a.pomf.se
    * allkeyshop.com
    * imgtzar.com

## 5.13.1

* fixed
    * sh.sh
    * bc.vc

## 5.13.0

* fixed
    * empireload.com
    * imgseeds.com
    * linkbucks.com survey page
* changed
    * sandbox API

## 5.12.1

* fixed
    * imgsee.me
    * problem with Firefox 36

## 5.12.0

* fixed
    * imgclick.net
* added
    * imageteam.org
    * imgdevil.com

## 5.11.2

* fixed
    * cur.lv

## 5.11.1

* fixed
    * AJAX for GreaseMonkey

## 5.11.0

* fixed
    * imagetwist.com
    * linkbucks.com
    * imgsee.me
* added
    * imageeer.com
    * imgking.co
    * pixxx.me
    * linkdecode.com

## 5.10.0

* fixed
    * safelinkconverter2.com
    * 55888.eu
    * entry script of linkbucks.com
* added
    * uploadrr.com
    * manteb.in
    * empireload.com
    * gca.sh (manual captcha)
    * jnw0.com

## 5.9.2

* fixed
    * error on webkit-based browsers

## 5.9.1

* fixed
    * properly disable leave prompts

## 5.9.0

* added
    * shortenurl.tk
    * st.wardhanime.net
    * imgxyz.net
    * hentaimg.com

## 5.8.0

* fixed
    * jheberg.net
    * linkbucks.com
* added
    * imgrock.net

## 5.7.0

* fixed
    * Safiri support with TamperMonkey
    * onbeforeunload event blocking
* added
    * oni.vn

## 5.6.0

* fixed
    * 08lkk.com
    * adlock.org
* added
    * mantep.in
    * srelink.com
    * teenshot.org
    * vizzy.es
    * st.oploverz.net
    * moesubs.akurapopo.pro
    * dl.nsfk.in
    * gallerynova.se
    * jheberg.net
    * clictune.com
    * 55888.eu
    * imgzap.com
    * kazan.vc

## 5.5.0

* fixed
    * entry scripts for linkbucks.com
    * bc.vc
* added
    * imzdrop.com
    * steamcommunity.com
    * embedupload.com
    * safelinkconverter2.com
    * shorturl.rapeit.net
    * imgpu.com
    * wpc8.com
* changed
    * we have logo now, thanks to [Josh Axey](https://twitter.com/Josh_Axey)

## 5.4.0

* fixed
    * configuraion menu
    * mantap.in
    * binbox.io
* added
    * imagelook.org
    * putlocker.com
    * imgtaxi.com
    * pornimagex.com

## 5.3.0

* fixed
    * dl-protect.com
    * binbox.io
* added
    * imgclick.net
    * ericsony.com
    * imgbanana.com
    * imgtwyti.com
* removed
    * imgdollar.com
    * pic.re
    * imagebucks.com

## 5.2.0

* fixed
    * dl-protect.com
* added
    * binbox.io
    * imgrun.net

## 5.1.0

* fixed
    * configuration page error
    * sylnk.net
* added
    * 4shared.com
    * linkshrink.net

## 5.0.0

* changed
    * rename project
    * detect adf.ly if possible
    * add lite version
* fixed
    * sh.st
    * pixroute.com
* added
    * dl-protect.com
    * mirrorupload.net
    * firedrive.com
    * imgsee.me
    * ethi.in
    * mirrorcreator.com
    * sylnk.net
    * 1tk.us

## 4.42.3

* fixed
    * update some metadata

## 4.42.2

* fixed
    * some typo

## 4.42.1

* fixed
    * sh.st
    * pixroute.com

## 4.42.0

* fixed
    * 1pics.ru
    * 08lkk.com
* added
    * photoup.biz
    * 1dl.biz
    * anonymbucks.com
    * mantap.in
* removed
    * imgskull.info

## 4.41.0

* fixed
    * pic.re
    * imglocker.com
    * imagebucks.biz
    * imagezilla.net
* added
    * imgblow.com

## 4.40.3

* fixed
    * lienscash.com

## 4.40.2

* fixed
    * Some problem with GreaseMonkey 2.0 on Firefox 29

## 4.40.1

* fixed
    * imgmega.com

## 4.40.0

* fixed
    * imagebucks.biz
* added
    * shortin.tk

## 4.39.0

* fixed
    * imgmaster.net
* added
    * img-view.net
    * mt0.org
* removed
    * pixpal.net
    * images.woh.to

## 4.38.0

* fixed
    * some issue on linkbucks.com
    * 08lkk.com
* added
    * picexposed.com
    * imglemon.com
    * pronpic.org
    * imgseeds.com
    * imagebucks.biz

## 4.37.2

* fixed
    * adf.ly issue with Ghostery

## 4.37.1

* fixed
    * bc.vc

## 4.37.0

* fixed
    * imgspice.com
    * dh10thbvu.com
    * add an API to deal with Firefox 30+ (a.k.a. the release of content script breaker)
    * trying to avoid reloading on linkbucks.com
    * sh.st
* added
    * vava.in
    * imgspot.org
    * link-protector.com

## 4.36.0

* fixed
    * pixliv.com
    * imglocker.com
* added
    * img.yt
    * moe.god.jp

## 4.35.1

* fixed
    * grave build script bugs

## 4.35.0

* fixed
    * ad7.biz
    * strip comments in production code
    * resource loading issue
* removed
    * cloudimg.net
* added
    * imgmega.com
    * wzzq.me
    * upan.so
    * gxp.so
    * 08lkk.com
    * pic.re
    * pixliv.com
    * dl.animesave.tk

## 4.34.0

* fixed
    * cur.lv
    * link2dollar.com
* added
    * imgdream.net

## 4.33.0

* fixed
    * fundurl.com
    * dh10thbvu.com
* added
    * theholycross.link2dollar.com
* removed
    * linkbucksmedia.com
    * shr77.com

## 4.32.0

* changed
    * configuration page uses HTTPS by default
    * move to GitHub Pages
* fixed
    * imgsure.com
    * adlock.in -> adlock.org
    * catpic.biz
* added
    * imglocker.com
    * imgrex.com
* removed
    * imgcorn.com
    * hornyimage.com
    * fotohosting.net
    * 1to4.me
    * imagepremium.com
    * urlink.at
    * 4owl.info
    * adv.li
    * bilder-hochladen.net
    * cyberpics.net
    * digitalfrenzy.net
    * filedump.net
    * freeimagehosting.net
    * ibunker.us

## 4.31.0

* fixed
    * rdlnk.co
    * some issue on linkbucks
    * ysear.ch
    * adtr.im
    * xip.ir
    * adcrun.ch
    * some issue on adf.ly
* added
    * u2ks.com

## 4.30.0

* fixed
    * sh.st
* added
    * cpv.bz
    * shr44.com
    * shr55.com
    * cpv.acb.im
    * adf.animechiby.com
* removed
    * xlocker.net
    * gallery.jpavgod.com

## 4.29.0

* fixed
    * some issues on bc.vc
    * survey for adcrun.ch
    * adtr.im
    * ysear.ch
    * adb.ug
    * some issues on adf.ly
    * pixhub.eu
* added
    * ilix.in
    * safeurl.eu
    * 1tiny.net
    * miniurl.tk
    * apploadz.ru
    * adwat.ch
    * gx.si
    * ultshare.com
    * fundurl.com
    * pictureshoster.com
    * picturevip.com
    * pixsor.com
    * postimg.org
    * postimg.net
* removed
    * adli.pw
    * short.pk

## 4.28.1

* fixed
    * ad7.biz
    * cur.lv
    * some issues on linkbucks
    * img-zone.com

## 4.28.0

* fixed
    * noelshack.com
    * sh.st
    * pic-upload.de
* added
    * ysear.ch
    * picamatic.com
    * pic4you.ru
    * pic5you.ru
    * piccash.net
    * picp2.com
    * free.link2dollar.com
    * vzturl.com
    * adv.coder143.com
    * david.nhachot.info
    * dl.nhachot.info
    * fit.sh
    * zzz.gl
    * easyurl.net
    * atu.ca
    * clickthru.ca
    * goshrink.com
    * redirects.ca
    * readthis.ca
    * preview.rlu.ru
    * dapat.in
    * file.tamteo.com
    * n.shareme.in
    * typ.me
    * 01.nl
    * cun.bz
    * 2ty.cc
    * urlinn.com
    * adtr.im
    * xafox.com
    * vir.al
    * similarsites.com
    * oxyl.me
    * ad5.eu
    * kingofshrink.com
    * picstwist.com
    * ddl.animesave.com
    * u.shareme.in
    * dh10thbvu.com
* removed
    * rapeit.net

## 4.27.0

* fixed
    * 1be.biz
    * 1to4.me
    * 3ra.be
    * 4fun.tw
    * adjet.biz
    * adlot.us
    * ah-informatique.com
    * buzurl.com
    * urlcow.com
    * cli.gs
    * coin-ads.com
    * dd.ma
    * adb.ug
    * adf.ly
* added
    * pic2profit.com
    * imgurban.info
    * pixpal.net
    * my-link.pro
    * pic.apollon-fervor.com
    * adf.tuhoctoan.net
* removed
    * zpag.es
    * adultf.ly
    * cliquesbr.com.br
    * ddp.net
    * photoup.biz
    * imgwiev.tk
    * imgjav.tk
    * imgcoco.com

## 4.26.0

* changed
    * add configuration menu back
    * add server-side script source into repository
* fixed
    * imgskull.info
    * shr77.com
    * yooclick.com
* added
    * dragimage.org
    * imgfap.net
    * setlinks.us
    * 2i.cz
    * noelshack.com
    * xlink.me
    * prntscr.com
    * shrink.gs
    * aka.gr
    * tl7.us
    * buzurl.com
    * filoops.info

## 4.25.1

* fixed
    * directupload.net
    * cur.lv
    * ad7.us
    * adb.ug
    * adbla.us
    * adjet.eu
    * bc.vc
    * imgtube.net
    * hit.us
    * shortit.in
    * ssl.gs
    * urlwiz.com
    * wwy.me

## 4.25.0

* fixed
    * bulkimg.info
    * coin-ads.com
    * dd.ma
    * compability with userChrome.js + UserScriptLoader
* added
    * 08lkk.com
    * cf2.me
    * cf3.me
    * cf5.me
    * cf6.co
    * cf7.co
    * ex9.co
    * xt3.me
    * adbla.us

## 4.24.0

* fixed
    * sh.st
    * adf.ly
* added
    * rapeit.net
    * dd.ma
    * go.nicoblog-games.com
    * gamecopyworld.com
    * imgleech.com

## 4.23.0

* fixed
    * pic-upload.de
    * theseforums.com
    * ay.gy
    * adf.ly
* added
    * imgskull.info
    * imgcoin.net

## 4.22.1

* fixed
    * bc.vc

## 4.22.0

* fixed
    * shr77.com
* added
    * imgcoco.com
    * ay.gy
    * adjet.biz
    * linkbucksmedia.com
* removed
    * iiiii.in
    * ulmt.in
    * urlgator.com
    * linkgalleries.net
    * linkseer.net
    * picturesetc.net
    * qvvo.com
    * realfiles.net
    * seriousfiles.com
    * seriousurls.com
    * thesefiles.com
    * thesegalleries.com
    * thosegalleries.com
    * tinybucks.net
    * uberpicz.com
    * ubervidz.com
    * ubucks.net
    * ugalleries.net
    * urlpulse.net
    * zxxo.net

## 4.21.5

* fixed
    * bc.vc

## 4.21.4

* fixed
    * some linkbucks issues
    * bc.vc

## 4.21.3

* fixed
    * some adf.ly issues
    * yyv.co
    * shr77.com

## 4.21.2

* fixed
    * some linkbucks issues
    * adultf.ly
    * bc.vc

## 4.21.1

* fixed
    * some linkbucks issues

## 4.21.0

* fixed
    * some linkbucks issues
    * freeimgup.com
    * some adf.ly issue
* added
    * onlinepic.net
    * imgstudio.org
    * coin-ads.com
* removed
    * flickimg.com
    * hotimg.com
    * imgonion.com
    * imgmoney.com
    * hostpornpics.net
    * love69.org
    * imagehosting.gr
    * alafs.com

## 4.20.0

* fixed
    * allanalpass.com
    * some linkbucks issue
    * xlocker.net
    * help text in configuration page
* added
    * imgking.us
    * bulkimg.info
    * imgpaying.com
    * viidii.info
    * urlcow.com
    * miniurl.com
* removed
    * imagebanana.com
    * adfro.gs
    * juuh.de
    * javimage.us
    * javpicture.us
    * imgpo.st
    * imgurban.info
    * picup.in
    * shareimage.ro
    * javblog.biz
    * howtohemorrhoidscure.com
    * freeuploadimages.org
    * viidii.com

## 4.19.0

* added
    * hosturimage.com
    * imageheli.com
    * photoup.biz
    * img-zone.com
* changed
    * add "external server support" option
    * disable captcha support if above option disabled

## 4.18.0

* added
    * imgvault.pw
    * imagepong.info
    * imageback.info
    * imagebam.com
    * img.spicyzilla.com

## 4.17.0

* fixed
    * imageporter.com
* added
    * javblog.biz
    * imgspice.com

## 4.16.0

* added
    * damimage.com
    * cloudimg.net
    * catpic.biz
    * imgult.com
    * javpicture.us
    * imgflare.com
    * img3x.net

## 4.15.0

* added
    * shr77.com
    * npicture.net
    * overdream.cz
    * overpic.net
    * pic-money.ru

## 4.14.0

* added
    * imgsure.com
    * imgdollar.com
    * mrjh.org
    * myhotimage.com
    * mypixxx.lonestarnaughtygirls.com
* changed
    * re-organize source files

## 4.13.0

* added
    * xlocker.net
    * imgmaster.net
    * cliquesbr.com.br
    * imageview.me
    * 244pix.com
* removed
    * pornpicuploader.com
    * preview.jpavgod.com
    * sangjkay.biz
    * comicalpic.net
    * imagehost.thasnasty.com
    * kly.so
    * raksoyun.com
    * youlinking.com
    * tc.gg
    * eropix.me
    * freeporndumpster.com
    * bilurl.com
    * cl.my
    * imgah.com
    * imgpony.com
    * sexyimg.com
    * 1y.lt
    * biaiai.com
    * bih.cc
    * budurl.ru

## 4.12.0

* added
    * picup.in
    * keptarolo.hu
    * lostpic.net

## 4.11.0

* fixed
    * love69.org
* added
    * adf.acb.im
    * adf.sazlina.com
    * alien.apkmania.co
    * goto.adflytutor.com
    * dl.apkpro.net
    * adfly.itsrinaldo.net

## 4.10.0

* fixed
    * imgchili with deleted content
* added
    * ksn.mx
    * imgtheif.com
    * ipic.su
    * itmages.ru

## 4.9.0

* added
    * imgsavvy.com
    * imgsin.com
    * sh.st

## 4.8.1

* fixed
    * redirect policy on some sites

## 4.8.0

* added
    * imgbin.me
    * imgbox.com
    * imgcarry.com
    * imadul.com

## 4.7.0

* changed
    * add config: change_background, scale_image
* fixed
    * goimagehost.com
* remove
    * imagebam.com
* added
    * love69.org

## 4.6.0

* fixed
    * more normal links on adf.ly
    * wildcard matching rule
* added
    * imgadult.com

## 4.5.0

* fixed
    * normal links on adf.ly
* added
    * myam.me
    * kly.so
    * tc.gg

## 4.4.0

* removed
    * bridgeurl.com
* added
    * sangjkay.biz

## 4.3.0

* added
    * rijaliti.info
    * juuh.de
    * adjet.eu
    * adfro.gs
    * adb.ug
    * 1y.lt
    * ddp.net
    * hit.us
    * urlwiz.com
* removed
    * u.bb

## 4.2.1

* fixed
    * lix.in
    * link2you.ru
    * madlink.sk
    * coinurl.com
    * tr5.in

## 4.2.0

* added
    * adlot.us
    * 1to4.me
    * yooclick.com
    * ad7.biz
    * lix.in
    * link2you.ru

## 4.1.0

* fixed
    * urlcash
    * $.replace
    * coinurl.com
* added
    * picmoe.net
    * img.3ezy.net

## 4.0.0

* changed
    * add a fancy configuration page
    * split redirection stage to enhance speed
    * split image and link redirection
    * accept all url patterns
    * add test cases to test dom module

## 3.26.0

* added
    * imgnext.com
    * imagestime.com
    * imageup.ru

## 3.25.0

* added
    * imgjav.tk

## 3.24.1

* removed
    * urlvisa.com
* fixed
    * remove onbeforeunload event for every sites

## 3.24.0

* added
    * imageshost.ru
    * imageupper.com
    * imagevau.eu
    * imagezilla.net
    * imagik.fr
    * img1.imagilive.com
    * img.acianetmedia.com
    * img.deli.sh

## 3.23.1

* fixed
    * biaiai.com

## 3.23.0

* added
    * images.maxigame.by
    * imageshack.us

## 3.22.0

* added
    * imagebanana.com
    * imagehousing.com
    * imagenetz.de
    * imageno.com
    * imagenpic.com
    * imageontime.com
    * imagepix.org

## 3.21.0

* added
    * image18.org
    * imagedomino.com

## 3.20.0

* removed
    * imgjav.tk
* added
    * images.woh.to
    * hostpornpics.net
    * hotchyx.com
    * hotimages.eu
    * ifap.co
    * ifotos.pl
    * ima.so
    * image2you.ru

## 3.19.0

* added
    * fullimg.com
    * hostzi.com
    * gallerycloud.net
    * ghanaimages.co
    * gratisimage.dk
    * hornyimage.com
    * hostingfailov.com
    * hostingpics.net
    * hostpic.org

## 3.18.0

* added
    * fotosik.pl
    * fotoszok.pl
    * freakimage.com
    * freeimage.us
    * freeimagehosting.net
    * freeimgup.com

## 3.17.0

* added
    * d69.in
    * eropix.me
    * fastpics.net
    * filedump.net
    * flickimg.com
    * fotohosting.net
    * fotoo.pl

## 3.16.0

* fixed
    * imagefruit.com
* added
    * b4he.com
    * casimages.com
    * cubeupload.com
    * digitalfrenzy.net
    * dwimg.com
    * emptypix.com
    * reffbux.com
* removed
    * imgboo.me
    * imgpay.me
    * imageback.info
    * imagepong.info

## 3.15.0

* fixed
    * bilder-space.de
    * funkyimg.com
* removed
    * hostpics.info
* added
    * imagecherry.com
    * imagecurl.com
    * imagecurl.org
    * imageban.ru
    * imageban.net

## 3.14.0

* added
    * nixhelp.de
    * richlink.com

## 3.13.0

* added
    * 1pics.ru
    * 2i.sk
    * 2imgs.com
    * beeimg.com
    * bilder-space.de
    * blackcatpix.com
    * ref.so
    * thasnasty.com
    * chathu.apkmania.co
    * ultry.net
* changed
    * privide a blank page to change config

## 3.12.0

* changed
    * add configurations to enhance compatibility

## 3.11.1

* changed
    * rolling back bc.vc

## 3.11.0

* fixed
    * urlgator.com
* added
    * go2.me
    * nutshellurl.com
* changed
    * trying to optimize bc.vc loading

## 3.10.0

* fixed
    * riurl.com
    * linkbucks.com
    * short.pk
    * ichan.org
    * imgfantasy.com
    * imgwiev.tk
    * reducelnk.com
    * adli.pw
* added
    * urlgator.com
    * nsfw.in
    * bridgeurl.com
    * cli.gs
    * gkurl.us

## 3.9.0

* added
    * yep.it
    * url.ie
    * ah-informatique.com
    * depic.me
    * unfake.it
    * hotshorturl.com

## 3.8.0

* added
    * comyonet.com
    * durl.me
    * anonpic.com
    * cyberpics.net

## 3.7.0

* added
    * javimage.us
    * lnk.in
    * thinfi.com
    * urlms.com
    * vvcap.net

## 3.6.0

* changed
    * imgbabes.com
* fixed
    * sexyimg.com
    * sometimes TamperMonkey may not work
    * adf.ly lock page
* removed
    * imagecherry.com
    * ref.so
* added
    * iiiii.in
    * adultf.ly
    * robo.us
    * zo.mu
    * adli.pw

## 3.5.0

* fixed
    * cookie issues
* removed
    * adf.my.id
    * 4ks.net
    * mhz.me
    * urlsir.com
* added
    * tinyarrows.com

## 3.4.0

* fixed
    * exception's namespace
* added
    * euro-pic.eu
    * miragepics.com
    * fotolink.su
    * x.pixfarm.net
* changed
    * use resource to load css and background

## 3.3.0

* fixed
    * fix global scope for TamperMonkey's incomplete sandbox model
* added
    * imagehosting.gr
    * imgpay.me
* changed
    * image resizing and centering

## 3.2.2

* fixed
    * API error
    * imageporter.com
    * imagevenue.com

## 3.2.1

* fixed
    * duplicated rules
* changed
    * do not uglify script

## 3.2.0

* fixed
    * amateurfreak.org
    * imgnip.com
    * imgbar.net
    * imagescream.com
    * goimagehost.com
* added
    * imagefruit.com
    * cash4files.com
    * goneviral.com
    * freegaysitepass.com
    * peekatmygirlfriend.com
    * pornyhost.com
    * clb1.com
    * urlgalleries.com
    * urlcash.com
    * reducelnk.com

## 3.1.0

* added
    * imgboo.me
* fixed
    * broken replaceBody function

## 3.0.0

* removed
    * gzvd.info
    * image.torrentjav.net
    * youfap.com
    * baberepublic.com
    * hentaita.com
    * 9.bb
    * image69.us
    * jpdown.info
    * pushba.com
    * imgwoot.com
    * hosterbin.com
    * ligasampiona.com
    * imagejumbo.com
    * imgtrick.com
* changed
    * split script to parts

## 2.25.1

* fixed
    * linkbucks
    * urlz.so
    * imgbabes.com
    * funkyimg.com
    * imgonion.com

## 2.25.0

* fixed
    * ulmt.in
* added
    * urlz.so
    * ity.im

## 2.24.1

* fixed
    * cl.my
    * broken loop on Chrome

## 2.24.0

* fixed
    * adv.li
    * turboimagehost.com
    * bc.vc
    * pixhost.org
    * pics-money.ru
    * javelite.tk
* added
    * go.phpnulledscripts.com
* removed
    * advertisingg.com

## 2.23.0

* added
    * megaline.co
    * lienscash.com

## 2.22.1

* fixed
    * ibunker.us

## 2.22.0

* fixed
    * imgbabes.com
    * adlock.in
    * gallery.jpavgod.com
* added
    * yfrog.com
    * dumppix.com
    * subirimagenes.com
    * screenlist.ru
    * freeporndumpster.com
    * hotimg.com
    * freebunker.com
    * ibunker.us
    * picshare.geenza.com
* removed
    * adjoin.me
    * linkbee.com
    * shortit.in
    * picjav.net

## 2.21.0

* added
    * imgbabes.com
    * bat5.com
    * detonating.com
    * urlcash.org
    * looble.net
    * xxxs.org
    * celebclk.com
    * eightteen.com
    * smilinglinks.com
    * ulmt.in
    * cl.my
    * budurl.ru

## 2.20.0

* added
    * adv.li
    * cf.ly
    * xip.ir
    * seomafia.net
    * 4fun.tw
    * imagesnake.com

## 2.19.0

* added
    * howtohemorrhoidscure.com
    * p.pw
    * 3ra.be
    * urlsir.com
    * urlvisa.com
    * biaiai.com
    * bilurl.com
    * pixroute.com
    * adf.my.id
    * raksoyun.com
    * riurl.com
    * stash-coins.com
    * ref.so
    * rdlnk.co

## 2.18.3

* fixed
    * adf.ly
    * madlink.sk

## 2.18.2

* fixed
    * adlock.in

## 2.18.1

* fixed
    * bc.vc

## 2.18.0

* added
    * short.pk
    * bih.cc
    * mhz.me
    * tr5.in
    * link.tl
    * ssl.gs
    * hentai-hosting.com
    * z.gs
    * cur.lv
    * coinurl.com
    * url.fm
    * adlock.in

## 2.17.0

* added
    * funkyimg.com
    * shareimage.ro
    * pornpicuploader.com
    * imagepremium.com
    * freeuploadimages.org
    * tinypic.com
    * imagearn.com
    * bildr.no
    * bilder-upload.eu
    * bild.me
    * bayimg.com
    * wwy.me
    * shortit.in
    * fly2url.com
    * zpoz.net
    * 4ks.net
    * youlinking.com
* fixed
    * adf.ly
    * adcrun.ch
* removed
    * imagerabbit.com
    * s21.imgtube.us

## 2.16.0

* added
    * fastpic.ru

## 2.15.0

* added
    * imgcorn.com
    * croftimage.com
    * imageback.info
    * imagepong.info
* fixed
    * imagecorn.com
    * imgwoot.com
    * imagedecode.com

## 2.14.0

* added
    * pic-upload.de
    * bilder-hochladen.net
* fixed
    * abload.de
    * directupload.net

## 2.13.1

* fixed
    * adf.ly

## 2.13.0

* added
    * qrrro.com
* fixed
    * 1be.biz

## 2.12.1

* fixed
    * adf.ly
    * imgnip.com

## 2.12.0

* added
    * 1be.biz
    * pixup.us

## 2.11.0

* added
    * adultmove.info
    * h-animes.info
    * hosterbin.com
    * imagefolks.com
    * imagecandy.net
    * imagechili.net
    * imgtiger.com
    * imgpony.com
    * imgtrick.com
    * imgtube.net
* fixed
    * imgcloud.co
* removed
    * 2owl.net
    * kissdown.com

## 2.10.0

* added
    * goimagehost.com
    * hostpics.info
    * imagescream.com
    * imgfantasy.com
    * imgcloud.co
    * imagejumbo.com
    * imgnip.com
    * x45x.info
* fixed
    * imagerabbit.com
    * imgwiev.tk
* deprecated
    * games8y.com
    * kissdown.com


## 2.9.0

* added
    * imgah.com
* fixed
    * pics-money.ru
    * imgpo.st
    * imgserve.net


## 2.8.1

* fixed
    * fix wrapped body style
    * imgah.com


## 2.8.0

* added
    * comicalpic.net
    * image.torrentjav.net
    * preview.jpavgod.com
    * sexyimg.com
    * zeljeimage.com
    * amateurfreak.org
    * ligasampiona.com
* change
    * centralize wrapped image
    * remove timer event for wrapped body
    * run at document start


## 2.7.3

* fixed
    * imgah.com


## 2.7.2

* change
    * Always disable popup windows


## 2.7.1

* fixed
    * image69.us
    * zonezeedimage.com


## 2.7.0

* added
    * imagepicsa.com
* fixed
    * imagecherry.com
    * imgmoney.com
    * imgonion.com
    * imgrill.com
* change
    * Add log on error
    * indention style changed


## 2.6.2

* fixed
    * picjav.net
    * image69.us


## 2.6.1

* fixed
    * GreaseMonkey auto update problem


## 2.6.0

* added
    * abload.de
    * imgbar.net
    * imgwoot.com
* fixed
    * imagedecode.com


## 2.5.0

* added
    * advertisingg.com
    * imagebam.com
    * gallery.jpavgod.com
* fixed
    * bc.vc
* changed
    * redirect to image itself for some sites


## 2.4.0

* added
    * zonezeedimage.com
* fixed
    * jpdown.info
* changed
    * redirect to image itself for some sites


## 2.3.0

* added
    * pixhub.eu
    * jpdown.info
    * iamgedecode.com
    * imgah.com
* fixed
    * 4owl.info


## 2.2.0

* added
    * imgurban.info
    * directupload.net
    * picfox.org
    * javelite.tk
    * imgmoney.com
* fixed
    * 4owl.info


## 2.1.2

* fixed
    * really fix url patterns in metadata block


## 2.1.1

* fixed
    * GreaseMonkey install problem


## 2.1.0

* added
    * 4owl.info
    * bc.vc (shortcut)
    * s21.imgtube.us
* fixed
    * adf.ly
* changed
    * use match instead of include


## 2.0.1

* fixed
    * imageporter.com

## 2.0.0

* added
    * picjav.net/x
    * imagecorn.com
    * imagehosting.2owl.net
    * imgdino.com
* fixed
    * adf.ly
        * remove iframe
    * gzvd.info
        * don't redirect if picture was removed
    * hentaita.com
        * don't redirect if picture was removed
* changed
    * introduced more rules to match sites


## 1.1.2

* fixed
    * picjav.net


## 1.1.1

* fixed
    * picjav.net/picjav2


## 1.1.0

* added
    * hentaita.com
    * imgonion.com
    * imgrill.com
    * picjav.net/picjav2
    * imagecherry.com
* fixed
    * image69.us
        * fix URL matching
    * picjav.net
        * fix URL matching

* changed
    * drop String rules support
    * pass captured RegExp strings into action
    * use strict mode in whole script


## 1.0.1

* added
    * image69.us
    * gzvd.info
    * picjav.net
* fixed
    * imagetwist.com
        * remove fullscreen overlay
* changed
    * add @updateURL and @downloadURL in metadata


## 1.0.0

* initial release<|MERGE_RESOLUTION|>--- conflicted
+++ resolved
@@ -1,6 +1,12 @@
 ## TBA
 
-<<<<<<< HEAD
+* fixed
+    * adf.ly (maranhesduve.club, uclaut.net)
+    * imgbaron.com
+    * mirrored.to
+    * shortly.xyz
+    * sweetlantern.com
+    * tmearn
 * added
     * ad4msan.ml
     * ad4msan.win
@@ -24,15 +30,6 @@
     * ux9.de
     * wikiall.org
     * zi.ht
-=======
-* fixed
-    * adf.ly (maranhesduve.club, uclaut.net)
-    * imgbaron.com
-    * mirrored.to
-    * shortly.xyz
-    * sweetlantern.com
-    * tmearn
->>>>>>> 98fdfb21
 
 ## v6.33.0
 
