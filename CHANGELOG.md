--- conflicted
+++ resolved
@@ -1,10 +1,8 @@
 ## TBA
 
-<<<<<<< HEAD
 * fixed
     * dl-protect.com
     * binbox.io
-=======
 * added
     * imgclick.net
     * ericsony.com
@@ -14,7 +12,6 @@
     * imgdollar.com
     * pic.re
     * imagebucks.com
->>>>>>> 06f19752
 
 ## 5.2.0
 
