--- conflicted
+++ resolved
@@ -1,17 +1,14 @@
 ## TBA
 
-<<<<<<< HEAD
 * added
     * imgcorn.com
     * croftimage.com
     * imageback.info
     * imagepong.info
-=======
 * fixed
     * imagecorn.com
     * imgwoot.com
     * imagedecode.com
->>>>>>> 17fb3860
 
 ## 2.14.0
 
