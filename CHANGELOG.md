## TBA

* fixed
<<<<<<< HEAD
* added
    * 8o.ee
    * buy-in-599rs.win
    * cyahealth.com
    * eatings.stream
    * ershadat.com
    * idsly.org
    * link5s.co
    * linku.us
    * safelinkreviewx.com
    * xemlink.net
    * z2i.com
* removed
    * pixsense.net
    * safelinkconverter2.com
    * safelinkreviewer.com
    * safelinksreview.com
=======
    * greget.space
* added
* removed
>>>>>>> dc60b651

## v6.27.0

* fixed
    * linkdrop.net
    * 1be.biz
* added
    * businessiss2.info
    * link2link.cf
    * lonelymoon.net
    * megaurl.link
    * skipurls.com
    * smarteasystudy.com
    * stt.awsubs.co

## v6.26.0

* fixed
    * imgfile.net
    * xxxwebdlxxx.org
* added
    * awsubsco.ml
    * clk.ink
    * cuio.io
    * irisvera.com
    * oload.fun
    * plantaheim.com
    * probusinesshub.com
    * pss.pw

## v6.25.0

* fixed
    * 22pixx.xyz
    * spacetica.com
* added
    * adsrt.me
    * e2s.cc
    * glory-link.com
    * idnation.net
    * lwt.pw
    * picbaron.com
    * stfly.press
    * teknologilink.com
    * zutrox.link

## v6.24.0

* added
    * 1ink.info
    * clk.icu
    * healthtod.com
    * shortly.xyz

## v6.23.0

* fixed
    * fastpic.ru
    * oturl.com
* added
    * shtlink.co
    * won.pe

## v6.22.0

* fixed
    * imgoutlet.pw
* added
    * 22pixx.xyz
    * adzurl.cf
    * cutpaid.com
    * naturalhealthy.xyz
    * oload.cc
    * shortglobal.com
    * tpx.me
    * vnurl.xyz
    * xxx.sexex.xyz

## v6.21.0

* fixed
    * beeimg.com
    * imagetwist.com
    * imgoutlet.pw
    * imgprime.com
    * picmoza.com
* added
    * autoride.pw
    * javtor.com
    * oload.cloud
    * topurl.net

## v6.20.0

* fixed
    * adsrt.com
    * bolaoke.club
    * sehatsegar.net
    * imagetwist.com
* added
    * akoam.net
    * drivefiles.bid
    * drive.jepitkertas.com
    * link4win.net
    * linksad.net
    * swzz.xyz
* removed
    * akoam.com

## v6.19.0

* fixed
    * autolinkach.com
    * bolaoke.club
    * davinsurance.com
    * psl.pw
* added
    * adskipme.com
    * cll.press
    * fmlawkers.club
    * hexafile.net
    * indexmovie.club
    * insurance-waifu.cf
    * javlibrary.com
    * link4win.com
    * picclock.ru
    * picmoza.com
    * shrtfly.net
    * skyinsurance.ml
    * spacetica.com
    * speedcar.club
    * telolet.in
* removed
    * susutinv2.com

## v6.18.0

* fixed
    * itiad.com
    * mirrored.to
* added
    * 123link.pro
    * cashat.net
    * cutsouf.com
    * dawnstation.com
    * flylink.io
    * imgant.com
    * link.tl
    * linkvip.tk
    * lnkshrnk.net
    * niagoshort.com
    * picpic.online
    * rhvgmritmziwcm.net
    * short2win.net
    * ujv.al
    * ujv.me
    * win4cut.com

## v6.17.0

* fixed
    * linkdrop.net
* added
    * awcar.icu
    * converthinks.xyz
    * davinsurance.com
    * fiuxy.bz
    * getinfos.net
    * getlink.pw
    * imageblinks.com
    * imgdew.pw
    * imgmaze.pw
    * imgtown.pw
    * imgview.pw
    * onepiece-ex.com.br
    * s.yukisubs.com
* removed
    * imgdew.com
    * imgmaze.com
    * imgtown.net
    * imgview.net

## v6.16.0

* fixed
    * coshink.co
    * mirrored.to
* added
    * adcoin.me
    * clk.sh
    * hdmoza.com
    * imgjazz.com
    * linkach.com
    * linktor.io
    * lyon.kim
    * skips.link
    * za.gl

## v6.15.0

* fixed
    * cut-earn.com
    * cutearn.ca
    * link-zero.com
    * payskip.me
    * plantaheim.web.id
* added
    * 22pixx.xyz
    * autech.xyz
    * cut-win.com
    * gocitlink.com
    * idsly.bid
    * licklink.net
    * mirrored.to
    * mykinggo.com
    * sweetlantern.com
    * tinylinks.net
    * vivads.net
    * wicr.me

## v6.14.0

* fixed
    * anjay.info
    * bit-url.com
    * catcut.net
    * coinlink.co
    * imagetwist.com
    * mirrorcreator.com
    * moesubs.com
* added
    * by6dk.com
    * dwindly.io
    * foxurl.net
    * glinks.me
    * imageko.com
    * intercelestial.com
    * itiurl.co
    * kurosafe.menantisenja.com
    * kurosafe.online
    * kurosafe.website
    * kuylink.com
    * losstor.com
    * met.bz
    * payskip.me
    * sehatsegar.net
    * tetew.info
    * tokenfly.pw
* removed
    * lix.in
    * zintata.com

## v6.13.0

* fixed
    * earnbig.ca
    * gg-l.xyz
    * imagebam.com
    * lifesurance.info
    * ourl.io
    * petty.link
    * pnd.tl
    * shrinkearn.com
    * spaste.com
    * tl.tc
    * wi.cr
* added
    * admew.com
    * anjay.info
    * bolaoke.club
    * businessforyouand.me
    * designmyhomee.com
    * earn-url.com
    * eklink.net
    * id-securelink.xyz
    * kakkoiisafe.us
    * likn.xyz
    * linkexa.com
    * link-zero.com
    * novaenreta.space
    * shon.xyz
    * shrtfly.com
    * simaholina.xyz
    * skinnycat.net
    * sloomp.space
    * tiny.ec
    * tny.ec
    * tojros.tk
    * turkdown.com
* removed
    * 244pix.com
    * adlock.org
    * b4he.com
    * bilder-space.de
    * buzurl.com
    * cash4files.com
    * cf2.me
    * cf3.me
    * cf5.me
    * cf6.co
    * cf7.co
    * dd.ma
    * dh10thbvu.com
    * dwimg.com
    * ex9.co
    * fapoff.com
    * galleries.bz
    * goneviral.com
    * gxp.so
    * hashe.in
    * hit.us
    * hornywood.tv
    * ilovebanten.com
    * imagescream.com
    * imgchili.com
    * imgchili.net
    * imgdiamond.com
    * imghere.net
    * imgsmile.com
    * ironimg.net
    * kokemoon.com
    * link-earn.com
    * link2you.ru
    * linkhits.us
    * lovechix.com
    * megaline.co
    * miniurl.tk
    * picbucks.com
    * picturescream.asia
    * picturescream.com
    * postscreens.info
    * shark.vn
    * theseforums.com
    * tnabucks.com
    * topload.pro
    * tubeviral.com
    * u2ks.com
    * ultrafiles.net
    * urlst.me
    * x45x.info
    * xip.ir
    * xiw34.com
    * xt3.me
    * zbqhfbetlmni.net
    * zff.co

## v6.12.0

* fixed
    * videogamesblogger.com
    * viidii.info
    * gameinfo.pw
    * megaurl.in
    * cuon.io
    * gsurl.me
    * sehatlega.com
    * apasih.pw
    * icutit.ca
    * adpop.me
* added
    * itiad.com
    * prnt.sc
    * imgmass.com
    * shrten.xyz
    * crus.io
    * 4cut.io
    * imageshimage.com
    * imgrock.pw
    * koylinks.win
    * tr.link
    * oload.download
    * taive.in
    * payshorturl.com
    * oturl.com
    * loadurl.com
    * vinaurl.net
    * lopte.pro
    * man2pro.com
    * urltips.com
    * raolink.com
    * imgbalana.com
* removed
    * x.pixfarm.net
    * vvcap.net
    * imageontime.com
    * imagepicsa.com
    * imagehorse.com
    * zonezeedimage.com
    * zeljeimage.com
    * croftimage.com
    * myhotimage.com
    * bokimage.com
    * imgnext.com
    * img.spicyzilla.com
    * imgtwyti.com
    * imgxyz.com
    * imgdevil.com
    * imgban.com
    * imgpu.com
    * imgbeer.com
    * imgwet.com
    * imgnimz.com
    * imgbinbou.com
    * img22.com
    * imgcover.com
    * imgblank.com
    * imgreality.com
    * img-zone.com
    * img-uploads.com
    * imgblow.com
    * img4sharing.com
    * imagefolks.com
    * freephotohostin.com
    * imgult.com
    * xxximagenow.com
    * xxxsparrow.com
    * playimg.com
    * picstwist.com
    * ericsony.com
    * uplimg.com
    * lexiit.com
    * thumbnailus.com
    * newimagepost.com
    * fapingpics.com
    * i.imgslip.com
    * hentai.imgslip.com
    * goimge.com
    * nimplus.com
    * nudeximg.com
    * imgcoin.net
    * imgfap.net
    * imgcandy.net
    * imgmaster.net
    * imgrun.net
    * imgboom.net
    * imgpics.net
    * imagesouls.net
    * imagelaser.net
    * picture-bang.net
    * project-photo.net
    * pix-link.net
    * golfpit.net
    * shotimg.org
    * adultimg.org
    * dragimage.org
    * imgmag.co
    * bulkimg.info
    * photo-up.info
    * myimg.info
    * img-pop.info
    * vava.in
    * pixxx.me
    * picspornfree.me
    * imgload.me
    * fapat.me
    * pic2pic.ru
    * 24avarii.ru
    * loftlm.ru
    * 18pron.ru
    * imgplus.ru
    * imgease.re
    * goimg.xyz
    * pic2pic.site
    * sxpics.nl
    * darpix.desi
    * pic4you.top
    * imgsen.se
    * imgtwyti.net
    * imgtwyti.com
    * hentai-baka.com
    * jav-hentai.host
    * img-hentai.host
    * hentai-king.host
    * img-king.xyz
    * imgbb.net
    * imgtor.pw
    * imageporn.eu
    * imgzizi.xyz
    * 08lkk.com
    * greenpiccs.com
    * pornimagex.com
    * pixhub.eu
    * picmoe.net
    * pic2profit.com
    * picp2.com
    * imgrex.com
    * img3x.com
    * imagevau.eu
    * img.deli.sh
    * imgsicily.it
    * pictureshoster.com
    * javcity.com
    * imgtheif.com
    * imgsure.com
    * imguniversal.com
    * imgpaying.com
    * imgmega.com
    * imgzeus.com
    * imgmaid.net
    * imzdrop.com
    * imgdrive.co
    * cuteimg.cc
    * imgtiger.org
    * imggold.org
    * myimg.club
    * foxyimg.link
    * coreimg.net
    * chronos.to
    * imgnova.xyz
    * hentai-hot.xyz
    * hentai-king.online
    * imglocker.com
    * imgleech.com
    * img.pornleech.com
    * imgsense.com
    * imagebic.com
    * daily-img.com
    * picangel.in
    * imgbin.me
    * img3x.net
    * img24.org
    * imagik.fr
    * hostingfailov.com
    * imagecherry.com
    * fotoszok.pl.com
    * picturevip.com
    * uploadimage.eu
    * anonpic.com
    * imagepix.org
    * imageheli.com
    * imgtube.net
    * pixliv.com
    * imagearn.com
    * image18.org
    * hentaimg.com
    * ghanaimages.co
    * blackcatpix.com
    * fastpics.net
    * ifap.co
    * avenuexxx.com
    * 2imgs.com
    * xlink.me
    * wzzq.me
    * victly.com
    * upan.so
    * ultshare.com
    * typ.me
    * dlneko.com
    * dlneko.net
    * dlneko.org
    * rumahsimpel.com
    * safelinkair.com
    * healthygress24.ga
    * kombatch.amankan.link
    * gadget14.pw
    * auto14.pw
    * nar-04.tk
    * gadget13.com
    * autorp.us
    * anisubsia.tk
    * insurance1.tech
    * freeanimeonline.xyz
    * shorten.id
    * getcomics.gq
    * miuitutorial.gq
    * awsubs.cf
    * awsubsco.ga
    * satuasia.com
    * tawaku.com
    * link.filmku.net
    * muucih.com
    * telolet.in
    * designinghomey.com
    * sinopsisfilmku.com
    * sidespace.net
    * erogedownload.net
    * otoviral.racing
    * sipkur.us
    * aw-games.net
    * ww3.manteb.in
    * streamingfrench.net
    * stash-coins.com
    * srnk.co
    * smll.io
    * shortskip.com
    * shortenurl.tk
    * pengaman.link
    * urlgo.gs
    * shink.in
    * qaafa.com
    * digg.to
    * short.est
    * setlinks.us
    * robo.us
    * riurl.com
    * rijaliti.info
    * reffbux.com
    * rapeit.net
    * oxyl.me
    * ohleech.com
    * mt0.org
    * moe.god.jp
    * moesubs.akurapopo.pro
    * dl.nsfk.in
    * madlink.sk
    * mantap.in
    * mantab.in
    * mantep.in
    * manteb.in
    * st.oploverz.net
    * awaremmxv.com
    * looy.in
    * loook.ga
    * lnx.lu
    * lnk.in
    * indexmovie.me
    * ilix.in
    * priva.us
    * leechbd.tk
    * link-protector.com
    * link2dollar.com
    * cvc.la
    * boxcash.net
    * anonymbucks.com
    * 3ra.be
    * 2ty.cc
    * adjet.biz
    * adfe.es
    * dereferer.website
    * dikit.in
    * elde.me
    * ethi.in
    * fit.sh
    * fundurl.com
    * gca.sh
    * repla.cr
    * go2.me
    * linkajc.com
    * link5s.com
    * fastdecode.com
    * linkdolar.xyz
    * linkpaid.net
    * dapat.in
    * cf.ly
    * link.animagz.org
    * gunting.in
    * linc.ml
    * adcrun.ch
    * 1tk.us
    * adbla.us
    * tl7.us
    * gx.si
    * adwat.ch
    * fly2url.com
    * urlwiz.com
    * ultry.net
    * wwy.me
    * myam.me
    * ssl.gs
    * srk.gs
    * cun.bz
    * vizzy.es
    * kazan.vc
    * linkcash.ml
    * adtr.im
    * goolink.me
    * earningurl.com
    * sflnk.me
    * 3rabshort.com
    * adlink.guru
    * cypt.ga
    * filesbucks.com
    * elink.link
    * payurl.me
    * url.ht
    * pir.im
    * bol.tl
    * adfly.tc
    * kokemoon.com
    * top9space.com

## v6.11.0

* fixed
    * adf.ly
    * 123link.pw
    * 1dl.biz
    * 1be.biz
    * cut4links.com
    * tmearn.com
    * clik.pw
* added
    * adsvy.com
    * vnurl.net
    * short2win.com
    * dz4link.com
    * royurls.bid
    * gameinfo.pw
    * adshort.co
    * tocdo.in
    * iiv.pl
    * animeforce.stream
    * oload.win
* removed
    * freegaysitepass.com
    * fuestfka.com
    * deb.gs
    * sexpalace.gs
    * dumppix.com
    * postimg.net
    * imageview.me
    * hentai-hosting.com
    * javtotal.com
    * imgurban.info
    * d69.in
    * images.maxigame.by
    * gratisimage.dk
    * npicture.net
    * onlinepic.net
    * imgurx.net
    * z.gs
    * adultmove.info
    * reducelnk.com
    * amy.gs
    * any.gs
    * dyo.gs
    * imgdream.net
    * imgnm.net
    * imgsilo.net
    * imgsoo.net
    * imagepearl.com
    * imagecrest.com
    * itmages.ru
    * 1pics.ru
    * javelite.tk
    * crd.ht
    * adshort.im
    * adshort.pro
    * adshort.in
    * daily-img.com
    * img-365.com
    * 365-img.com
    * xxx.porn0day.com
    * picamatic.com
    * ehdwallpapers.org
    * imgdomino.com
    * emptypix.com
    * imageleon.com
    * sexyxpixels.com
    * gallerysense.se
    * gallerynova.se
    * maxmirror.com
    * larashare.com
    * iori.us
    * firedrive.com
    * arab.sh
    * anafile.com
    * ysf.pl
    * zo.mu
    * zzz.gl
    * mypixxx.lonestarnaughtygirls.com
    * h-animes.info

## v6.10.0

* fixed
    * mirrorcreator.com
    * imgadult.com
    * imgwallet.com
    * imgtaxi.com
    * telondasmu.com
    * imgprime.com
    * clk.press
    * short.pe
    * urlcloud.us
    * ourl.io
    * linkdrop.net
    * adf.ly
* added
    * cutl.in
    * cut4link.com
    * mikymoons.com
    * twik.pw
    * spamlink.org
    * pnd.tl
    * top9space.com
    * mylink.zone
    * 3bst.co
    * shortit.ca
    * 3rabcut.com
* changed
    * recaptcha for spaste.com
* removed
    * clictune.com
    * susutin.com
    * shortit.in

## v6.9.0

* fixed
    * openload.co
* added
    * imgfile.net
    * henpoi.lompat.in
    * aw-games.net
    * viralukk.com
    * clk.press
    * pixxxels.cc
    * imx.to
    * pixhost.to
    * gsul.me
    * getsl.me
    * gsur.in
    * cutearn.ca
    * earnbig.ca
    * shrt10.com
    * ur.ly
    * urly.mobi
    * apasih.pw
    * ewa.ac
* removed
    * pixxxels.org
    * img.yt
    * pixhost.org

## v6.8.0

* fixed
    * imagepearl.com
    * imgdrive.net
    * shink.me
* added
    * shark.vn
    * safelinku.net
    * kokemoon.com
    * earn-guide.com
    * oload.site
    * icutit.ca
    * psl.pw
    * mylink.zone
    * shortad.cf
    * pic.hotimg.site
    * zbqhfbetlmni.net
    * greget.space
    * shrinkearn.com
    * petty.link
* removed
    * jzrputtbut.net

## v6.7.0

* fixed
    * imgprime.com
    * openload.co
    * coinlink.co
    * clictune.com
    * trlink.in
* added
    * 123link.pw
    * gurl.ly
    * adpop.me
    * wi.cr
    * short.pe
    * srt.am
    * linkrex.net
    * coshink.co
    * urlcloud.us
    * 3rabshort.com
    * gsul.me
    * getsl.me
    * adbitly.in
    * gg-l.xyz
    * mitly.us
    * tui.click
    * gsur.in
    * shink.xyz
    * mlink.club
    * dzurl.ml
    * zlshorte.net
    * igram.im
    * gram.im
    * wolink.in
    * bit-url.com
    * git.tc
    * link4.me
    * premiumzen.com
    * megaurl.in
    * siotong.com
    * siherp.com
    * otoviral.racing
    * lifesurance.info
    * cut4links.com
    * plantaheim.web.id
    * imagexport.com
    * adshort.pro
    * cut-w.in
    * cut-earn.com
    * cuon.io
    * zeiz.me
    * adsrt.com
    * imgfresh.info
    * 1ink.cc
    * jurl.io
    * adslink.pw
* removed
    * zez.io
    * coshurl.co

## v6.6.0

* fixed
    * clictune.com
    * adyou.me
    * imgrock.info
    * imgdew.com
* added
    * ourl.io
    * cutwin.com
    * cutwi.in
    * adyou.co
    * imgsky.net
    * picker-click.ru
    * imgoutlet.pw
* removed
    * imgoutlet.co
    * link.tl

## v6.5.0

* fixed
    * linkdrop.net
* added
    * adbilty.me
    * oke.io
    * susutinv2.com
    * njiir.com
* removed
    * zytpirwai.net

## v6.4.1

* fixed
    * lite edition bug

## v6.4.0

* fixed
    * ally.sh
    * idsly.com
* added
    * GreaseMonkey v4 support
    * oload.stream
    * 123link.co
    * 123link.press
    * adshort.im
    * p0xpicmoney.ru
    * compartiendofull.net
    * l2s.io
    * curs.io
    * clik.pw
    * weefy.me
    * coshurl.co
* removed
    * adshort.co

## v6.3.0

* fixed
    * imgrock.info
    * imagecrest.com
    * clictune.com
* added
    * imghost.top
    * croea.com
    * xxx.pornscreen.xyz
    * imgpart.com
    * shink.me
    * oload.info
    * 123link.io
* removed
    * 123link.top

## v6.2.1

* fixed
    * mirrorcreator.com
    * configuration page

## v6.2.0

* fixed
    * sipkur.us
* added
    * xxxwebdlxxx.org
    * u2s.io
    * imagespicy.site
    * linclik.com
    * link-earn.com
    * autolinkach.com
    * zez.io
    * adbull.me
    * adshort.co
    * adshorte.com

## v6.1.4

* fixed
    * legacy browser support

## v6.1.3

* fixed
    * adf.ly

## v6.1.2

* fixed
    * bc.vc
    * jzrputtbut.net

## v6.1.1

* fixed
    * configuration page
    * 55888.eu
    * ouo.io
    * spaste.com

## v6.1.0

* changed
    * Trying to fix compatibility to Violentmonkey
* fixed
    * ouo.io
    * imgdrive.net
    * fas.li
    * adf.ly
    * prntscr.com
    * short.am
    * urlcash.net
    * idsly.com
* added
    * imgrock.info
* removed
    * imgrock.net

## v6.0.0

* changed
    * rewrite to ES7
    * rewrite build system

## v5.73.0

* fixed
    * techfunda.net
    * imgseed.com
    * imagecrest.com
    * imagetwist.com
    * shink.in
* added
    * topload.pro
    * jzrputtbut.net
    * telondasmu.com
    * acidimg.cc

## v5.72.0

* fixed
    * pronpic.org
    * safelinkreviewer.co
    * linkshrink.net
    * imgwallet.com
* added
    * imgoutlet.co
* removed
    * igg-games.com

## v5.71.0

* fixed
    * short.am
    * xlink.me
    * xxx.porn0day.com
    * pic4you.ru
    * pic5you.ru
    * keptarolo.hu
    * h-animes.info
    * adultmove.info
    * imgult.com
    * imagenpic.com
    * shrink-service.it
* added
    * short.awsubs.me
    * imgreality.com
    * corneey.com
    * ceesty.com
    * destyy.com
    * festyy.com
    * gestyy.com
* removed
    * leechpremium.space
    * empireload.com
    * loadsanook.com
    * a.pomf.se
    * yfrog.com

## v5.70.0

* fixed
    * ad7.biz
    * bc.vc
    * imagepearl.com
    * imagecrest.com
    * prevent loop if it failed to update configurations
* added
    * imgtorrnt.in
    * mylink.us
* removed
    * mirrorupload.net
    * dewaurl.com
    * imageberyl.com
    * cuzle.com
    * forbes.com
    * comicon.com.br
    * ichan.org
    * free-tv-video-online.info
    * linkarus.com

## v5.69.0

* fixed
    * imgrock.net
    * ah.pe
    * Tampermonkey compatibility for Firefox
* added
    * earningurl.com
    * adshort.in
    * linkhits.us
    * clkmein.com
    * awsubsco.ga
    * autorp.us

## v5.68.2

* fixed
    * adf.ly sub-domains

## v5.68.1

* fixed
    * script error

## v5.68.0

* fixed
    * adf.ly
    * link.tl
    * blogspot.com
* added
    * adfu.us
    * short.awsubs.co
    * ww2.awsubs.co
    * ima.gy
    * erogedownload.net
    * linkpoi.in
    * telolet.in
    * mirrorfilehost.com
    * short.pastewma.com
    * wiid.me
    * clkme.me
    * trlink.in
    * adfly.tc
    * linkfly.gaosmedia.com
    * cpmlink.net
    * gsurl.in
    * bluenik.com

## v5.67.0

* fixed
    * imgrock.net
    * imgtaxi.com
    * shrink-service.it
    * shink.in
    * al.ly
* added
    * cllkme.com

## v5.66.0

* fixed
    * ouo.io
    * img.yt
* added
    * hashe.in
    * cut-urls.com
    * tmearn.com

## v5.65.0

* fixed
    * susutin.com
    * fas.li
* added
    * url.ht
    * urle.co
    * looy.in
    * picz.site
    * imgpix.net
    * oload.tv
    * ally.sh
    * sinopsisfilmku.com
    * awsubs.cf
    * igg-games.co
    * shrink-service.it
    * techfunda.net
    * tl.tc
    * sidespace.net
    * cshort.org
    * pdi2.net
* changed
    * trying to fix problem for usi

## v5.64.0

* fixed
    * shink.in
    * pixsense.net
    * freeimgup.com
    * imgtown.net
    * linkdrop.net
    * coinlink.co
* added
    * croco.site
    * imgdomino.com
    * imagesnake.org
    * xiw34.com
    * sipkur.us
    * fiuxy.co
* removed
    * fiuxy.net

## v5.63.2

* fixed
    * remove click event blocker, broken by design

## v5.63.1

* fixed
    * trying to fix click event blocker

## v5.63.0

* fixed
    * img.yt
    * imgrock.net
    * coinlink.co
    * linkdrop.net
    * pixsense.net
    * freeimgup.com
* added
    * worldhack.net
    * linkdolar.xyz
    * sehatlega.com
    * 123link.top
    * 10co.biz
    * 10co.xyz
    * 10co.co
    * 10co.me
    * pir.im
    * bol.tl
    * zintata.com
    * radikal.ru
    * indexmovie.xyz
    * urlst.me
    * imgprime.com
    * ilovebanten.com
    * idsly.com

## 5.62.1

* fixed
    * imgrock.net
    * lynk.my

## 5.62.0

* fixed
    * img.yt
    * pixhost.org
* added
    * catcut.net
    * adurl.id
    * goolink.me
    * filesbucks.com
    * ani-share.com
    * elink.link
    * payurl.me
    * gunting.web.id
    * adyou.me
    * gsurl.me
    * g5u.pw
    * azhie.net
* removed
    * eafyfsuh.net
    * sasontnwc.net

## 5.61.2

* fixed
    * xxxhost.me
    * imgking.co

## 5.61.1

* fixed
    * img.yt
    * lynk.my

## 5.61.0

* fixed
    * picnictrans.com
    * imgking.co
    * linkdrop.net
    * imgclick.net
* added
    * star-hentai.com
    * autofans.pw
    * vavi.co
    * miuitutorial.gq
    * kombatch.loncat.pw
    * landscapenature.pw
    * pixxxels.org
    * xxxhost.me
    * gadget13.com
    * imgfapper.com
    * qaafa.com
    * viid.me
    * safelinkreview.co
    * decrypt.safelinkconverter.com
    * blogspot.com
    * short.est
    * ulshare.net
    * imgshots.com
* removed
    * postimg.org

## 5.60.6

* fixed
    * mirrorcreator.com
    * compul.in
    * ah.pe
    * adf.ly
    * linkdrop.net
    * dmus.in

## 5.60.5

* fixed
    * coinlink.co

## 5.60.4

* fixed
    * page nuking on Firefox

## 5.60.3

* fixed
    * zytpirwai.net

## 5.60.2

* fixed
    * log configuration
    * bc.vc

## 5.60.1

* fixed
    * remove redirection hack

## 5.60.0

* fixed
    * image scaling problem
    * coinlink.co
    * designinghomey.com
    * trying to fix some redirection problems
* added
    * hentai-baka.com
    * safelinkreviewer.com
    * cypt.ga
    * imgfiles.org
    * cocoleech.com
    * imagerar.com
    * imgdragon.com

## 5.59.0

* fixed
    * 1be.biz
    * motonews.club
    * imgview.net
* added
    * playimg.com
    * voyeurimage.org
    * imgtor.pw
    * zytpirwai.net
    * shorten.id
    * coinlink.co
    * imagep2p.com
    * gtaind.com
    * comicon.com.br
    * img3x.com
    * adlink.guru
    * picnictrans.com
    * croco.me
    * freeanimeonline.xyz
    * imgcurl.com
    * short.am
    * smll.io
* removed
    * awet.in
    * sortir.in
    * st.benfile.com
    * st.azhie.net

## 5.58.0

* fixed
    * imgrock.net
    * openload.co
    * coeg.in
    * link.tl
* added
    * uskip.me
    * ipicture.su
    * urlgo.gs
    * amankan.link
* removed
    * linc.ml

## 5.57.0

* fixed
    * 1dl.biz
    * avenuexxx.com
    * nar-04.tk
* added
    * hentai-pop.com
    * cdn.javtotal.com
    * jav-hentai.host
    * img-king.xyz
    * imagesouls.net
    * xxx.porn0day.com
    * img-hentai.host
    * hentai-king.host
    * imagecrest.com
    * healthygress24.ga
    * motonews.club
    * designinghomey.com
    * kurogaze.net
    * lolinez.com
    * fas.li
    * elde.me
    * nmac.to
    * admy.link
    * moesubs.com
    * img-uploads.com
    * imgreputa.com
    * freephotohostin.com
    * sports14.pw
    * insurance1.tech
    * imgzizi.xyz
    * linkpaid.net
* removed
    * pornprimehd.com

## 5.56.2

* fixed
    * AJAX white list for TamperMonkey
    * sht.io
    * dumppix.com
    * picstream.tv

## 5.56.1

* fixed
    * imgview.net
    * imgclick.com
    * adf.ly
    * imageon.org
    * bunnyforum.org
    * imageporn.eu

## 5.56.0

* fixed
    * imagepearl.com
    * imageberyl.com
    * imagesnake.com
    * freebunker.com
    * sexyxpixels.com
    * spaste.com
* added
    * imgblank.com
    * domaink.ru
    * dmus.in
    * ironimg.net
    * goto.loncat.in
    * edogawa.lon.pw
    * ouo.press
    * designinghomey.com
    * igg-games.com
    * imgrat.com
    * getcomics.gq
    * imgz.pw
    * sipkur.net
* removed
    * bk-ddl.net

## 5.55.0

* fixed
    * imgsay.com
* added
    * pic2pic.ru
    * javtotal.com
    * ehdwallpapers.org
    * img4sharing.com
    * postscreens.info
    * imgsilo.net
    * motosport.pw
    * filmku.lompat.in
    * imagebic.com
    * gunting.in
    * pixsense.net
    * anisubsia.tk
    * lindung.in

## 5.54.2

* fixed
    * spaste.com

## 5.54.1

* fixed
    * imageberyl.com
    * spaste.com

## 5.54.0

* fixed
    * imgcarry.com
    * spaste.com
    * imagepearl.com
* added
    * hentai-king.online
    * naughtygate.net
    * imageshots.com
    * i.hentai-ddl.org
    * picangel.in
    * picstream.tv
* removed
    * picstate.com.alsohe.com

## 5.53.0

* fixed
    * freebunker.com
    * imgcarry.com
    * imgcandy.net
    * ysf.pl
    * spaste.com
* added
    * bunnyforum.org
    * imageberyl.com
    * darpix.desi
    * tinizo.com
    * pic4you.top
    * imgplus.ru
    * imgkings.com
    * imgdiamond.com
    * freeimgup.com
    * imgsen.se
    * imgtrial.com

## 5.52.0

* fixed
    * imgnova.xyz
    * imgseeds.com
    * imgoutlet.com
    * shink.in
* added
    * img-pop.info
    * imgnm.net
    * gadget14.pw
    * auto14.pw
    * fapat.me
    * nar-04.tk
    * spaste.com
    * leechpremium.space
    * naisho.lompat.in

## 5.51.0

* fixed
    * imagesnake.com
    * susutin.com
* added
    * imgsoo.net
    * imgwallet.com
    * awaremmxv.com
* removed
    * imagepong.info

## 5.50.0

* fixed
    * imagepearl.com
* added
    * openload.co
    * adultimg.org
    * fiuxy.net
    * imgicy.com
    * imagehorse.com
    * imguniversal.com
    * picture-bang.net
    * pic-maniac.com

## 5.49.2

* fixed
    * beeimg.com
    * hotimage.uk
    * adf.ly

## 5.49.1

* fixed
    * fix module execution order

## 5.49.0

* fixed
    * img-365.com
    * daily-img.com
    * picturescream.com
    * picturevip.com
    * linkdrop.net
    * pixroute.com
    * imgking.co
    * linksas.us
* added
    * pop-img.info
    * ads-img.info
    * xxxsparrow.com
    * imgdew.com
    * zatnawqy.net
    * imgoutlet.com
    * muucih.com
    * ysf.pl
    * srnk.co
    * rumahsimpel.com
* changed
    * rewrite grunt to gulp

## 5.48.0

* fixed
    * imgnova.xyz
    * linkarus.com
    * 0img.net
    * link.filmku.net
* added
    * hentai-hot.xyz
    * imgseed.com
    * imghit.com
    * imgmain.com
    * dlneko.org
    * coreimg.net
    * myimg.info
    * imgview.net
    * susutin.com
    * disingkat.in

## 5.47.0

* fixed
    * imgtown.net
    * imgnova.xyz
* added
    * linkplugapp.com
    * javcity.com
    * linkcash.ml
    * linkarus.com
    * coeg.in
    * ron.vn
    * imgmaid.net
    * link.filmku.net

## 5.46.0

* fixed
    * imgnova.xyz
    * imgclick.net
    * imagepearl.com
    * bc.vc
* added
    * 18pron.ru
    * sasontnwc.net
    * imgcover.com
    * dimtus.com
    * imgsense.com
    * imggold.org
    * imgve.com
    * ah.pe

## 5.45.1

* fixed
    * sites affected by experimental code

## 5.45.0

* fixed
    * imgbb.net
    * 1dl.biz
    * linksas.us
    * sh.st
* added
    * imagepearl.com
    * fapingpics.com
    * nimzshare.com
    * darpix.ga
    * sxpics.nl
    * xximg.net
    * dewaurl.com
* removed
    * alabout.com

## 5.44.0

* fixed
    * imagescream.com
    * imgbb.net
* added
    * imgnova.xyz
    * hulkimge.com
    * img22.com
    * linksas.us
    * link4ad.com
    * linkajc.com
    * cuzle.com
    * picstate.com.alsohe.com
    * pic2pic.site
    * streamingfrench.net
    * ad4.fr
    * imgurx.net

## 5.43.0

* added
    * imgproject.net
    * imgpython.net
    * xxxscreens.com
    * crd.ht
    * lovechix.com
    * sht.io
    * img2share.com
    * akoam.com
* removed
    * 4shared.com

## 5.42.0

* fixed
    * 1dl.biz
* added
    * dlneko.net
    * photo-up.info
    * link5s.com
    * 365-img.com
    * manteb.in
    * imgcream.com

## 5.41.0

* fixed
    * img-365.com
    * pixsor.com
* added
    * loftlm.ru
    * imgmag.co
    * tawaku.com
    * imgbinbou.com
    * imgnemo.com

## 5.40.0

* fixed
    * eafyfsuh.net
* added
    * imgsay.com

## 5.39.0

* fixed
    * al.ly
* added
    * imgnimz.com
    * itw.me
    * link.animagz.org

## 5.38.0

* fixed
    * sh.st
    * linkshrink.net
* added
    * megaimage.org
    * img-pay.com

## 5.37.2

* fixed
    * sh.st
    * pixsor.com

## 5.37.1

* fixed
    * eafyfsuh.net
    * daily-img.com

## 5.37.0

* fixed
    * imagetwist.com
    * sh.st
    * boxcash.net
    * turboimagehost.com
* added
    * imgkicks.com
    * golfpit.net
    * imgtown.net
    * shotimg.org
    * foxyimg.link
    * imgmaze.com
    * imgease.re
    * 0img.net
    * dlneko.com
    * satuasia.com
    * imgboom.net
    * imgsmile.com
    * goimg.xyz

## 5.36.3

* fixed
    * eafyfsuh.net

## 5.36.2

* fixed
    * eafyfsuh.net

## 5.36.1

* fixed
    * eafyfsuh.net

## 5.36.0

* fixed
    * imgtaxi.com
    * fastpic.ru
* added
    * img-365.com
    * hotimage.uk
    * xxximagenow.com
    * uploadimage.eu
    * imgload.me
    * imghere.net
    * holdthemoan.net
    * sexseeimage.com
    * adyou.me
    * anafile.com
    * myimg.club

## 5.35.0

* removed
    * imageback.info
    * imgrill.com
* added
    * daily-img.com
    * server.sbenny.com
    * iori.us
    * picspornfree.me
    * imageporn.eu
    * sexyxpixels.com
    * imgtornado.com

## 5.34.0

* fixed
    * imgtaxi.com
    * imgadult.com
* added
    * 24avarii.ru
    * imgwet.com (manual captcha)
    * imgdrive.net
    * imgbb.net
    * uimgshare.com
    * imageleon.com
    * img.pornleech.com

## 5.33.0

* fixed
    * linkdecode.com
    * imgking.co
* added
    * imgsicily.it
    * cuteimg.cc
    * nimplus.com
    * picturescream.asia
    * porno-pirat.ru
    * imgtiger.org
    * newimagepost.com
    * teenimage.org
    * funimg.net
    * greasyimage.com
    * avenuexxx.com
    * imgcentral.com

## 5.32.1

* fixed
    * configuration error
    * eafyfsuh.net

## 5.32.0

* fixed
    * linkshrink.net
* added
    * digg.to
    * pix-link.net
    * fuestfka.com
    * eafyfsuh.net
    * shortskip.com
    * forbes.com
* removed
    * photoup.biz

## 5.31.1

* fixed
    * u.shareme.in
    * problem on Firefox 42

## 5.31.0

* fixed
    * empireload.com
    * safelinkreview.com
    * linkshrink.net
    * 08lkk.com
* added
    * nudeximg.com
    * img24.org
    * picturescream.com
    * imgbeer.com
* removed
    * img.acianetmedia.com

## 5.30.0

* fixed
    * safelinkconverter.com
    * empireload.com
    * imagezilla.net
    * damimage.com
    * binbox.io
    * imagedecode.com
* added
    * project-photo.net
    * imgtwyti.com
    * linc.ml
    * st.azhie.net
    * dlneko.com
    * minidroid.net
    * safelinksreview.com
    * multiupfile.com

## 5.29.0

* fixed
    * linkbucks.com
* added
    * pornprimehd.com
    * pasted.co
    * lexiit.com
    * thumbnailus.com

## 5.28.0

* fixed
    * boxcash.net
    * sh.st
* added
    * adfe.es
    * imageon.org


## 5.27.0

* fixed
    * oni.vn
    * lynk.my
    * sh.st
    * linkbucks.com
* added
    * victly.com
    * link.im
    * boxcash.net
* removed
    * coin-ads.com
    * shortin.tk

## 5.26.0

* fixed
    * imgseeds.com
    * imgrock.net
    * empireload.com
    * imgbabes.com
    * binbox.io
    * chronos.to
    * imagebam.com
    * postimg.org
    * tavor-cooperation.de
* added
    * imgdrive.co
    * dereferer.website
    * gallerysense.se

## 5.25.1

* fixed
    * wrong redirection if link has query string
    * error message on configuration page

## 5.25.0

* changed
    * send `Referer` in the header by default
* fixed
    * gca.sh
    * imgtrex.com
    * imgtwyti.com
    * linkdecode.com
    * empireload.com
* removed
    * urlcow.com
    * miniurl.com
* added
    * ohleech.com
    * upmirror.info
    * pimpandhost.com
    * maxmirror.com
    * coolrom.com
    * linkdrop.net
    * cvc.la
    * shink.in
    * dailyss.net
    * erimge.com

## 5.24.0

* removed
    * steamcommunity.com
* fixed
    * gca.sh
    * cur.lv
    * imgslip.com
    * 08lkk.com
    * bc.vc
* added
    * vnl.tuhoctoan.net
    * tavor-cooperation.de
    * ouo.io
    * totaldebrid.org
    * shorti.ga
    * hentaiyoutube.com
    * fileproject.com.br
    * st.benfile.com

## 5.23.0

* changed
    * new configuration to change log level
* removed
    * urlz.so
* added
    * awet.in
    * sortir.in

## 5.22.1

* fixed
    * compatibility for Firefox 37 with GreaseMonkey 2.1
    * compatibility for Firefox 25

## 5.22.0

* fixed
    * imgslip.com
    * binbox.io
    * sh.st
* added
    * chronos.to
    * daily-img.com
    * videogameblogger.com
    * bk-ddl.net
    * imgban.com
    * imgmonkey.com
    * goimge.com
* removed
    * microtec.com.sg

## 5.21.0

* added
    * imgzeus.com
    * larashare.com
    * uplimg.com

## 5.20.0

* fixed
    * binbox.io
* added
    * supercheats.com
    * imgtrex.com
    * loook.ga
    * biglistofwebsites.com
    * arab.sh

## 5.19.1

* fixed
    * srelink.com
    * fastpic.ru
    * sh.st
    * mije.net

## 5.19.0

* fixed
    * 1dl.biz
* added
    * vidto.me
    * imgslip.com
    * lynk.my
    * mije.net
* changed
    * change title if it's working

## 5.18.0

* fixed
    * empireload.com
    * clictune.com
    * fit.sh
    * error on Firefox 39
* added
    * img-planet.com
    * imagelaser.net
    * free-tv-video-online.info
    * urlv2.com
    * clk.im
    * repla.cr
    * all-poster.ru

## 5.17.1

* fixed
    * dl-protect.com

## 5.17.0

* fixed
    * empireload.com
    * a.pomf.se
* removed
    * imagelook.org
    * ouo.io
    * ref.so
* added
    * loadsanook.com
    * sa.ae
    * compul.in
    * dikit.in

## 5.16.0

* added
    * ad2links.com
    * greenpiccs.com
    * mylinkgen.com

## 5.15.0

* fixed
    * shortenurl.tk
    * adf.ly
* removed
    * catpic.biz
    * pic.apollon-fervor.com
    * imgking.us
    * imgbanana.com
* added
    * microtec.com.sg
    * pengaman.link
    * safelinkreview.com
    * bokimage.com
    * segmentnext.com

## 5.14.0

* fixed
    * sandbox problems on Firefox
    * 1dl.biz
    * empireload.com
* added
    * support for Violentmonkey
    * ouo.io
    * leechbd.tk
    * a.pomf.se
    * allkeyshop.com
    * imgtzar.com

## 5.13.1

* fixed
    * sh.sh
    * bc.vc

## 5.13.0

* fixed
    * empireload.com
    * imgseeds.com
    * linkbucks.com survey page
* changed
    * sandbox API

## 5.12.1

* fixed
    * imgsee.me
    * problem with Firefox 36

## 5.12.0

* fixed
    * imgclick.net
* added
    * imageteam.org
    * imgdevil.com

## 5.11.2

* fixed
    * cur.lv

## 5.11.1

* fixed
    * AJAX for GreaseMonkey

## 5.11.0

* fixed
    * imagetwist.com
    * linkbucks.com
    * imgsee.me
* added
    * imageeer.com
    * imgking.co
    * pixxx.me
    * linkdecode.com

## 5.10.0

* fixed
    * safelinkconverter2.com
    * 55888.eu
    * entry script of linkbucks.com
* added
    * uploadrr.com
    * manteb.in
    * empireload.com
    * gca.sh (manual captcha)
    * jnw0.com

## 5.9.2

* fixed
    * error on webkit-based browsers

## 5.9.1

* fixed
    * properly disable leave prompts

## 5.9.0

* added
    * shortenurl.tk
    * st.wardhanime.net
    * imgxyz.net
    * hentaimg.com

## 5.8.0

* fixed
    * jheberg.net
    * linkbucks.com
* added
    * imgrock.net

## 5.7.0

* fixed
    * Safiri support with TamperMonkey
    * onbeforeunload event blocking
* added
    * oni.vn

## 5.6.0

* fixed
    * 08lkk.com
    * adlock.org
* added
    * mantep.in
    * srelink.com
    * teenshot.org
    * vizzy.es
    * st.oploverz.net
    * moesubs.akurapopo.pro
    * dl.nsfk.in
    * gallerynova.se
    * jheberg.net
    * clictune.com
    * 55888.eu
    * imgzap.com
    * kazan.vc

## 5.5.0

* fixed
    * entry scripts for linkbucks.com
    * bc.vc
* added
    * imzdrop.com
    * steamcommunity.com
    * embedupload.com
    * safelinkconverter2.com
    * shorturl.rapeit.net
    * imgpu.com
    * wpc8.com
* changed
    * we have logo now, thanks to [Josh Axey](https://twitter.com/Josh_Axey)

## 5.4.0

* fixed
    * configuraion menu
    * mantap.in
    * binbox.io
* added
    * imagelook.org
    * putlocker.com
    * imgtaxi.com
    * pornimagex.com

## 5.3.0

* fixed
    * dl-protect.com
    * binbox.io
* added
    * imgclick.net
    * ericsony.com
    * imgbanana.com
    * imgtwyti.com
* removed
    * imgdollar.com
    * pic.re
    * imagebucks.com

## 5.2.0

* fixed
    * dl-protect.com
* added
    * binbox.io
    * imgrun.net

## 5.1.0

* fixed
    * configuration page error
    * sylnk.net
* added
    * 4shared.com
    * linkshrink.net

## 5.0.0

* changed
    * rename project
    * detect adf.ly if possible
    * add lite version
* fixed
    * sh.st
    * pixroute.com
* added
    * dl-protect.com
    * mirrorupload.net
    * firedrive.com
    * imgsee.me
    * ethi.in
    * mirrorcreator.com
    * sylnk.net
    * 1tk.us

## 4.42.3

* fixed
    * update some metadata

## 4.42.2

* fixed
    * some typo

## 4.42.1

* fixed
    * sh.st
    * pixroute.com

## 4.42.0

* fixed
    * 1pics.ru
    * 08lkk.com
* added
    * photoup.biz
    * 1dl.biz
    * anonymbucks.com
    * mantap.in
* removed
    * imgskull.info

## 4.41.0

* fixed
    * pic.re
    * imglocker.com
    * imagebucks.biz
    * imagezilla.net
* added
    * imgblow.com

## 4.40.3

* fixed
    * lienscash.com

## 4.40.2

* fixed
    * Some problem with GreaseMonkey 2.0 on Firefox 29

## 4.40.1

* fixed
    * imgmega.com

## 4.40.0

* fixed
    * imagebucks.biz
* added
    * shortin.tk

## 4.39.0

* fixed
    * imgmaster.net
* added
    * img-view.net
    * mt0.org
* removed
    * pixpal.net
    * images.woh.to

## 4.38.0

* fixed
    * some issue on linkbucks.com
    * 08lkk.com
* added
    * picexposed.com
    * imglemon.com
    * pronpic.org
    * imgseeds.com
    * imagebucks.biz

## 4.37.2

* fixed
    * adf.ly issue with Ghostery

## 4.37.1

* fixed
    * bc.vc

## 4.37.0

* fixed
    * imgspice.com
    * dh10thbvu.com
    * add an API to deal with Firefox 30+ (a.k.a. the release of content script breaker)
    * trying to avoid reloading on linkbucks.com
    * sh.st
* added
    * vava.in
    * imgspot.org
    * link-protector.com

## 4.36.0

* fixed
    * pixliv.com
    * imglocker.com
* added
    * img.yt
    * moe.god.jp

## 4.35.1

* fixed
    * grave build script bugs

## 4.35.0

* fixed
    * ad7.biz
    * strip comments in production code
    * resource loading issue
* removed
    * cloudimg.net
* added
    * imgmega.com
    * wzzq.me
    * upan.so
    * gxp.so
    * 08lkk.com
    * pic.re
    * pixliv.com
    * dl.animesave.tk

## 4.34.0

* fixed
    * cur.lv
    * link2dollar.com
* added
    * imgdream.net

## 4.33.0

* fixed
    * fundurl.com
    * dh10thbvu.com
* added
    * theholycross.link2dollar.com
* removed
    * linkbucksmedia.com
    * shr77.com

## 4.32.0

* changed
    * configuration page uses HTTPS by default
    * move to GitHub Pages
* fixed
    * imgsure.com
    * adlock.in -> adlock.org
    * catpic.biz
* added
    * imglocker.com
    * imgrex.com
* removed
    * imgcorn.com
    * hornyimage.com
    * fotohosting.net
    * 1to4.me
    * imagepremium.com
    * urlink.at
    * 4owl.info
    * adv.li
    * bilder-hochladen.net
    * cyberpics.net
    * digitalfrenzy.net
    * filedump.net
    * freeimagehosting.net
    * ibunker.us

## 4.31.0

* fixed
    * rdlnk.co
    * some issue on linkbucks
    * ysear.ch
    * adtr.im
    * xip.ir
    * adcrun.ch
    * some issue on adf.ly
* added
    * u2ks.com

## 4.30.0

* fixed
    * sh.st
* added
    * cpv.bz
    * shr44.com
    * shr55.com
    * cpv.acb.im
    * adf.animechiby.com
* removed
    * xlocker.net
    * gallery.jpavgod.com

## 4.29.0

* fixed
    * some issues on bc.vc
    * survey for adcrun.ch
    * adtr.im
    * ysear.ch
    * adb.ug
    * some issues on adf.ly
    * pixhub.eu
* added
    * ilix.in
    * safeurl.eu
    * 1tiny.net
    * miniurl.tk
    * apploadz.ru
    * adwat.ch
    * gx.si
    * ultshare.com
    * fundurl.com
    * pictureshoster.com
    * picturevip.com
    * pixsor.com
    * postimg.org
    * postimg.net
* removed
    * adli.pw
    * short.pk

## 4.28.1

* fixed
    * ad7.biz
    * cur.lv
    * some issues on linkbucks
    * img-zone.com

## 4.28.0

* fixed
    * noelshack.com
    * sh.st
    * pic-upload.de
* added
    * ysear.ch
    * picamatic.com
    * pic4you.ru
    * pic5you.ru
    * piccash.net
    * picp2.com
    * free.link2dollar.com
    * vzturl.com
    * adv.coder143.com
    * david.nhachot.info
    * dl.nhachot.info
    * fit.sh
    * zzz.gl
    * easyurl.net
    * atu.ca
    * clickthru.ca
    * goshrink.com
    * redirects.ca
    * readthis.ca
    * preview.rlu.ru
    * dapat.in
    * file.tamteo.com
    * n.shareme.in
    * typ.me
    * 01.nl
    * cun.bz
    * 2ty.cc
    * urlinn.com
    * adtr.im
    * xafox.com
    * vir.al
    * similarsites.com
    * oxyl.me
    * ad5.eu
    * kingofshrink.com
    * picstwist.com
    * ddl.animesave.com
    * u.shareme.in
    * dh10thbvu.com
* removed
    * rapeit.net

## 4.27.0

* fixed
    * 1be.biz
    * 1to4.me
    * 3ra.be
    * 4fun.tw
    * adjet.biz
    * adlot.us
    * ah-informatique.com
    * buzurl.com
    * urlcow.com
    * cli.gs
    * coin-ads.com
    * dd.ma
    * adb.ug
    * adf.ly
* added
    * pic2profit.com
    * imgurban.info
    * pixpal.net
    * my-link.pro
    * pic.apollon-fervor.com
    * adf.tuhoctoan.net
* removed
    * zpag.es
    * adultf.ly
    * cliquesbr.com.br
    * ddp.net
    * photoup.biz
    * imgwiev.tk
    * imgjav.tk
    * imgcoco.com

## 4.26.0

* changed
    * add configuration menu back
    * add server-side script source into repository
* fixed
    * imgskull.info
    * shr77.com
    * yooclick.com
* added
    * dragimage.org
    * imgfap.net
    * setlinks.us
    * 2i.cz
    * noelshack.com
    * xlink.me
    * prntscr.com
    * shrink.gs
    * aka.gr
    * tl7.us
    * buzurl.com
    * filoops.info

## 4.25.1

* fixed
    * directupload.net
    * cur.lv
    * ad7.us
    * adb.ug
    * adbla.us
    * adjet.eu
    * bc.vc
    * imgtube.net
    * hit.us
    * shortit.in
    * ssl.gs
    * urlwiz.com
    * wwy.me

## 4.25.0

* fixed
    * bulkimg.info
    * coin-ads.com
    * dd.ma
    * compability with userChrome.js + UserScriptLoader
* added
    * 08lkk.com
    * cf2.me
    * cf3.me
    * cf5.me
    * cf6.co
    * cf7.co
    * ex9.co
    * xt3.me
    * adbla.us

## 4.24.0

* fixed
    * sh.st
    * adf.ly
* added
    * rapeit.net
    * dd.ma
    * go.nicoblog-games.com
    * gamecopyworld.com
    * imgleech.com

## 4.23.0

* fixed
    * pic-upload.de
    * theseforums.com
    * ay.gy
    * adf.ly
* added
    * imgskull.info
    * imgcoin.net

## 4.22.1

* fixed
    * bc.vc

## 4.22.0

* fixed
    * shr77.com
* added
    * imgcoco.com
    * ay.gy
    * adjet.biz
    * linkbucksmedia.com
* removed
    * iiiii.in
    * ulmt.in
    * urlgator.com
    * linkgalleries.net
    * linkseer.net
    * picturesetc.net
    * qvvo.com
    * realfiles.net
    * seriousfiles.com
    * seriousurls.com
    * thesefiles.com
    * thesegalleries.com
    * thosegalleries.com
    * tinybucks.net
    * uberpicz.com
    * ubervidz.com
    * ubucks.net
    * ugalleries.net
    * urlpulse.net
    * zxxo.net

## 4.21.5

* fixed
    * bc.vc

## 4.21.4

* fixed
    * some linkbucks issues
    * bc.vc

## 4.21.3

* fixed
    * some adf.ly issues
    * yyv.co
    * shr77.com

## 4.21.2

* fixed
    * some linkbucks issues
    * adultf.ly
    * bc.vc

## 4.21.1

* fixed
    * some linkbucks issues

## 4.21.0

* fixed
    * some linkbucks issues
    * freeimgup.com
    * some adf.ly issue
* added
    * onlinepic.net
    * imgstudio.org
    * coin-ads.com
* removed
    * flickimg.com
    * hotimg.com
    * imgonion.com
    * imgmoney.com
    * hostpornpics.net
    * love69.org
    * imagehosting.gr
    * alafs.com

## 4.20.0

* fixed
    * allanalpass.com
    * some linkbucks issue
    * xlocker.net
    * help text in configuration page
* added
    * imgking.us
    * bulkimg.info
    * imgpaying.com
    * viidii.info
    * urlcow.com
    * miniurl.com
* removed
    * imagebanana.com
    * adfro.gs
    * juuh.de
    * javimage.us
    * javpicture.us
    * imgpo.st
    * imgurban.info
    * picup.in
    * shareimage.ro
    * javblog.biz
    * howtohemorrhoidscure.com
    * freeuploadimages.org
    * viidii.com

## 4.19.0

* added
    * hosturimage.com
    * imageheli.com
    * photoup.biz
    * img-zone.com
* changed
    * add "external server support" option
    * disable captcha support if above option disabled

## 4.18.0

* added
    * imgvault.pw
    * imagepong.info
    * imageback.info
    * imagebam.com
    * img.spicyzilla.com

## 4.17.0

* fixed
    * imageporter.com
* added
    * javblog.biz
    * imgspice.com

## 4.16.0

* added
    * damimage.com
    * cloudimg.net
    * catpic.biz
    * imgult.com
    * javpicture.us
    * imgflare.com
    * img3x.net

## 4.15.0

* added
    * shr77.com
    * npicture.net
    * overdream.cz
    * overpic.net
    * pic-money.ru

## 4.14.0

* added
    * imgsure.com
    * imgdollar.com
    * mrjh.org
    * myhotimage.com
    * mypixxx.lonestarnaughtygirls.com
* changed
    * re-organize source files

## 4.13.0

* added
    * xlocker.net
    * imgmaster.net
    * cliquesbr.com.br
    * imageview.me
    * 244pix.com
* removed
    * pornpicuploader.com
    * preview.jpavgod.com
    * sangjkay.biz
    * comicalpic.net
    * imagehost.thasnasty.com
    * kly.so
    * raksoyun.com
    * youlinking.com
    * tc.gg
    * eropix.me
    * freeporndumpster.com
    * bilurl.com
    * cl.my
    * imgah.com
    * imgpony.com
    * sexyimg.com
    * 1y.lt
    * biaiai.com
    * bih.cc
    * budurl.ru

## 4.12.0

* added
    * picup.in
    * keptarolo.hu
    * lostpic.net

## 4.11.0

* fixed
    * love69.org
* added
    * adf.acb.im
    * adf.sazlina.com
    * alien.apkmania.co
    * goto.adflytutor.com
    * dl.apkpro.net
    * adfly.itsrinaldo.net

## 4.10.0

* fixed
    * imgchili with deleted content
* added
    * ksn.mx
    * imgtheif.com
    * ipic.su
    * itmages.ru

## 4.9.0

* added
    * imgsavvy.com
    * imgsin.com
    * sh.st

## 4.8.1

* fixed
    * redirect policy on some sites

## 4.8.0

* added
    * imgbin.me
    * imgbox.com
    * imgcarry.com
    * imadul.com

## 4.7.0

* changed
    * add config: change_background, scale_image
* fixed
    * goimagehost.com
* remove
    * imagebam.com
* added
    * love69.org

## 4.6.0

* fixed
    * more normal links on adf.ly
    * wildcard matching rule
* added
    * imgadult.com

## 4.5.0

* fixed
    * normal links on adf.ly
* added
    * myam.me
    * kly.so
    * tc.gg

## 4.4.0

* removed
    * bridgeurl.com
* added
    * sangjkay.biz

## 4.3.0

* added
    * rijaliti.info
    * juuh.de
    * adjet.eu
    * adfro.gs
    * adb.ug
    * 1y.lt
    * ddp.net
    * hit.us
    * urlwiz.com
* removed
    * u.bb

## 4.2.1

* fixed
    * lix.in
    * link2you.ru
    * madlink.sk
    * coinurl.com
    * tr5.in

## 4.2.0

* added
    * adlot.us
    * 1to4.me
    * yooclick.com
    * ad7.biz
    * lix.in
    * link2you.ru

## 4.1.0

* fixed
    * urlcash
    * $.replace
    * coinurl.com
* added
    * picmoe.net
    * img.3ezy.net

## 4.0.0

* changed
    * add a fancy configuration page
    * split redirection stage to enhance speed
    * split image and link redirection
    * accept all url patterns
    * add test cases to test dom module

## 3.26.0

* added
    * imgnext.com
    * imagestime.com
    * imageup.ru

## 3.25.0

* added
    * imgjav.tk

## 3.24.1

* removed
    * urlvisa.com
* fixed
    * remove onbeforeunload event for every sites

## 3.24.0

* added
    * imageshost.ru
    * imageupper.com
    * imagevau.eu
    * imagezilla.net
    * imagik.fr
    * img1.imagilive.com
    * img.acianetmedia.com
    * img.deli.sh

## 3.23.1

* fixed
    * biaiai.com

## 3.23.0

* added
    * images.maxigame.by
    * imageshack.us

## 3.22.0

* added
    * imagebanana.com
    * imagehousing.com
    * imagenetz.de
    * imageno.com
    * imagenpic.com
    * imageontime.com
    * imagepix.org

## 3.21.0

* added
    * image18.org
    * imagedomino.com

## 3.20.0

* removed
    * imgjav.tk
* added
    * images.woh.to
    * hostpornpics.net
    * hotchyx.com
    * hotimages.eu
    * ifap.co
    * ifotos.pl
    * ima.so
    * image2you.ru

## 3.19.0

* added
    * fullimg.com
    * hostzi.com
    * gallerycloud.net
    * ghanaimages.co
    * gratisimage.dk
    * hornyimage.com
    * hostingfailov.com
    * hostingpics.net
    * hostpic.org

## 3.18.0

* added
    * fotosik.pl
    * fotoszok.pl
    * freakimage.com
    * freeimage.us
    * freeimagehosting.net
    * freeimgup.com

## 3.17.0

* added
    * d69.in
    * eropix.me
    * fastpics.net
    * filedump.net
    * flickimg.com
    * fotohosting.net
    * fotoo.pl

## 3.16.0

* fixed
    * imagefruit.com
* added
    * b4he.com
    * casimages.com
    * cubeupload.com
    * digitalfrenzy.net
    * dwimg.com
    * emptypix.com
    * reffbux.com
* removed
    * imgboo.me
    * imgpay.me
    * imageback.info
    * imagepong.info

## 3.15.0

* fixed
    * bilder-space.de
    * funkyimg.com
* removed
    * hostpics.info
* added
    * imagecherry.com
    * imagecurl.com
    * imagecurl.org
    * imageban.ru
    * imageban.net

## 3.14.0

* added
    * nixhelp.de
    * richlink.com

## 3.13.0

* added
    * 1pics.ru
    * 2i.sk
    * 2imgs.com
    * beeimg.com
    * bilder-space.de
    * blackcatpix.com
    * ref.so
    * thasnasty.com
    * chathu.apkmania.co
    * ultry.net
* changed
    * privide a blank page to change config

## 3.12.0

* changed
    * add configurations to enhance compatibility

## 3.11.1

* changed
    * rolling back bc.vc

## 3.11.0

* fixed
    * urlgator.com
* added
    * go2.me
    * nutshellurl.com
* changed
    * trying to optimize bc.vc loading

## 3.10.0

* fixed
    * riurl.com
    * linkbucks.com
    * short.pk
    * ichan.org
    * imgfantasy.com
    * imgwiev.tk
    * reducelnk.com
    * adli.pw
* added
    * urlgator.com
    * nsfw.in
    * bridgeurl.com
    * cli.gs
    * gkurl.us

## 3.9.0

* added
    * yep.it
    * url.ie
    * ah-informatique.com
    * depic.me
    * unfake.it
    * hotshorturl.com

## 3.8.0

* added
    * comyonet.com
    * durl.me
    * anonpic.com
    * cyberpics.net

## 3.7.0

* added
    * javimage.us
    * lnk.in
    * thinfi.com
    * urlms.com
    * vvcap.net

## 3.6.0

* changed
    * imgbabes.com
* fixed
    * sexyimg.com
    * sometimes TamperMonkey may not work
    * adf.ly lock page
* removed
    * imagecherry.com
    * ref.so
* added
    * iiiii.in
    * adultf.ly
    * robo.us
    * zo.mu
    * adli.pw

## 3.5.0

* fixed
    * cookie issues
* removed
    * adf.my.id
    * 4ks.net
    * mhz.me
    * urlsir.com
* added
    * tinyarrows.com

## 3.4.0

* fixed
    * exception's namespace
* added
    * euro-pic.eu
    * miragepics.com
    * fotolink.su
    * x.pixfarm.net
* changed
    * use resource to load css and background

## 3.3.0

* fixed
    * fix global scope for TamperMonkey's incomplete sandbox model
* added
    * imagehosting.gr
    * imgpay.me
* changed
    * image resizing and centering

## 3.2.2

* fixed
    * API error
    * imageporter.com
    * imagevenue.com

## 3.2.1

* fixed
    * duplicated rules
* changed
    * do not uglify script

## 3.2.0

* fixed
    * amateurfreak.org
    * imgnip.com
    * imgbar.net
    * imagescream.com
    * goimagehost.com
* added
    * imagefruit.com
    * cash4files.com
    * goneviral.com
    * freegaysitepass.com
    * peekatmygirlfriend.com
    * pornyhost.com
    * clb1.com
    * urlgalleries.com
    * urlcash.com
    * reducelnk.com

## 3.1.0

* added
    * imgboo.me
* fixed
    * broken replaceBody function

## 3.0.0

* removed
    * gzvd.info
    * image.torrentjav.net
    * youfap.com
    * baberepublic.com
    * hentaita.com
    * 9.bb
    * image69.us
    * jpdown.info
    * pushba.com
    * imgwoot.com
    * hosterbin.com
    * ligasampiona.com
    * imagejumbo.com
    * imgtrick.com
* changed
    * split script to parts

## 2.25.1

* fixed
    * linkbucks
    * urlz.so
    * imgbabes.com
    * funkyimg.com
    * imgonion.com

## 2.25.0

* fixed
    * ulmt.in
* added
    * urlz.so
    * ity.im

## 2.24.1

* fixed
    * cl.my
    * broken loop on Chrome

## 2.24.0

* fixed
    * adv.li
    * turboimagehost.com
    * bc.vc
    * pixhost.org
    * pics-money.ru
    * javelite.tk
* added
    * go.phpnulledscripts.com
* removed
    * advertisingg.com

## 2.23.0

* added
    * megaline.co
    * lienscash.com

## 2.22.1

* fixed
    * ibunker.us

## 2.22.0

* fixed
    * imgbabes.com
    * adlock.in
    * gallery.jpavgod.com
* added
    * yfrog.com
    * dumppix.com
    * subirimagenes.com
    * screenlist.ru
    * freeporndumpster.com
    * hotimg.com
    * freebunker.com
    * ibunker.us
    * picshare.geenza.com
* removed
    * adjoin.me
    * linkbee.com
    * shortit.in
    * picjav.net

## 2.21.0

* added
    * imgbabes.com
    * bat5.com
    * detonating.com
    * urlcash.org
    * looble.net
    * xxxs.org
    * celebclk.com
    * eightteen.com
    * smilinglinks.com
    * ulmt.in
    * cl.my
    * budurl.ru

## 2.20.0

* added
    * adv.li
    * cf.ly
    * xip.ir
    * seomafia.net
    * 4fun.tw
    * imagesnake.com

## 2.19.0

* added
    * howtohemorrhoidscure.com
    * p.pw
    * 3ra.be
    * urlsir.com
    * urlvisa.com
    * biaiai.com
    * bilurl.com
    * pixroute.com
    * adf.my.id
    * raksoyun.com
    * riurl.com
    * stash-coins.com
    * ref.so
    * rdlnk.co

## 2.18.3

* fixed
    * adf.ly
    * madlink.sk

## 2.18.2

* fixed
    * adlock.in

## 2.18.1

* fixed
    * bc.vc

## 2.18.0

* added
    * short.pk
    * bih.cc
    * mhz.me
    * tr5.in
    * link.tl
    * ssl.gs
    * hentai-hosting.com
    * z.gs
    * cur.lv
    * coinurl.com
    * url.fm
    * adlock.in

## 2.17.0

* added
    * funkyimg.com
    * shareimage.ro
    * pornpicuploader.com
    * imagepremium.com
    * freeuploadimages.org
    * tinypic.com
    * imagearn.com
    * bildr.no
    * bilder-upload.eu
    * bild.me
    * bayimg.com
    * wwy.me
    * shortit.in
    * fly2url.com
    * zpoz.net
    * 4ks.net
    * youlinking.com
* fixed
    * adf.ly
    * adcrun.ch
* removed
    * imagerabbit.com
    * s21.imgtube.us

## 2.16.0

* added
    * fastpic.ru

## 2.15.0

* added
    * imgcorn.com
    * croftimage.com
    * imageback.info
    * imagepong.info
* fixed
    * imagecorn.com
    * imgwoot.com
    * imagedecode.com

## 2.14.0

* added
    * pic-upload.de
    * bilder-hochladen.net
* fixed
    * abload.de
    * directupload.net

## 2.13.1

* fixed
    * adf.ly

## 2.13.0

* added
    * qrrro.com
* fixed
    * 1be.biz

## 2.12.1

* fixed
    * adf.ly
    * imgnip.com

## 2.12.0

* added
    * 1be.biz
    * pixup.us

## 2.11.0

* added
    * adultmove.info
    * h-animes.info
    * hosterbin.com
    * imagefolks.com
    * imagecandy.net
    * imagechili.net
    * imgtiger.com
    * imgpony.com
    * imgtrick.com
    * imgtube.net
* fixed
    * imgcloud.co
* removed
    * 2owl.net
    * kissdown.com

## 2.10.0

* added
    * goimagehost.com
    * hostpics.info
    * imagescream.com
    * imgfantasy.com
    * imgcloud.co
    * imagejumbo.com
    * imgnip.com
    * x45x.info
* fixed
    * imagerabbit.com
    * imgwiev.tk
* deprecated
    * games8y.com
    * kissdown.com


## 2.9.0

* added
    * imgah.com
* fixed
    * pics-money.ru
    * imgpo.st
    * imgserve.net


## 2.8.1

* fixed
    * fix wrapped body style
    * imgah.com


## 2.8.0

* added
    * comicalpic.net
    * image.torrentjav.net
    * preview.jpavgod.com
    * sexyimg.com
    * zeljeimage.com
    * amateurfreak.org
    * ligasampiona.com
* change
    * centralize wrapped image
    * remove timer event for wrapped body
    * run at document start


## 2.7.3

* fixed
    * imgah.com


## 2.7.2

* change
    * Always disable popup windows


## 2.7.1

* fixed
    * image69.us
    * zonezeedimage.com


## 2.7.0

* added
    * imagepicsa.com
* fixed
    * imagecherry.com
    * imgmoney.com
    * imgonion.com
    * imgrill.com
* change
    * Add log on error
    * indention style changed


## 2.6.2

* fixed
    * picjav.net
    * image69.us


## 2.6.1

* fixed
    * GreaseMonkey auto update problem


## 2.6.0

* added
    * abload.de
    * imgbar.net
    * imgwoot.com
* fixed
    * imagedecode.com


## 2.5.0

* added
    * advertisingg.com
    * imagebam.com
    * gallery.jpavgod.com
* fixed
    * bc.vc
* changed
    * redirect to image itself for some sites


## 2.4.0

* added
    * zonezeedimage.com
* fixed
    * jpdown.info
* changed
    * redirect to image itself for some sites


## 2.3.0

* added
    * pixhub.eu
    * jpdown.info
    * iamgedecode.com
    * imgah.com
* fixed
    * 4owl.info


## 2.2.0

* added
    * imgurban.info
    * directupload.net
    * picfox.org
    * javelite.tk
    * imgmoney.com
* fixed
    * 4owl.info


## 2.1.2

* fixed
    * really fix url patterns in metadata block


## 2.1.1

* fixed
    * GreaseMonkey install problem


## 2.1.0

* added
    * 4owl.info
    * bc.vc (shortcut)
    * s21.imgtube.us
* fixed
    * adf.ly
* changed
    * use match instead of include


## 2.0.1

* fixed
    * imageporter.com

## 2.0.0

* added
    * picjav.net/x
    * imagecorn.com
    * imagehosting.2owl.net
    * imgdino.com
* fixed
    * adf.ly
        * remove iframe
    * gzvd.info
        * don't redirect if picture was removed
    * hentaita.com
        * don't redirect if picture was removed
* changed
    * introduced more rules to match sites


## 1.1.2

* fixed
    * picjav.net


## 1.1.1

* fixed
    * picjav.net/picjav2


## 1.1.0

* added
    * hentaita.com
    * imgonion.com
    * imgrill.com
    * picjav.net/picjav2
    * imagecherry.com
* fixed
    * image69.us
        * fix URL matching
    * picjav.net
        * fix URL matching

* changed
    * drop String rules support
    * pass captured RegExp strings into action
    * use strict mode in whole script


## 1.0.1

* added
    * image69.us
    * gzvd.info
    * picjav.net
* fixed
    * imagetwist.com
        * remove fullscreen overlay
* changed
    * add @updateURL and @downloadURL in metadata


## 1.0.0

* initial release<|MERGE_RESOLUTION|>--- conflicted
+++ resolved
@@ -1,7 +1,7 @@
 ## TBA
 
 * fixed
-<<<<<<< HEAD
+    * greget.space
 * added
     * 8o.ee
     * buy-in-599rs.win
@@ -19,11 +19,6 @@
     * safelinkconverter2.com
     * safelinkreviewer.com
     * safelinksreview.com
-=======
-    * greget.space
-* added
-* removed
->>>>>>> dc60b651
 
 ## v6.27.0
 
