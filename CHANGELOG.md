## TBA

* fixed
<<<<<<< HEAD
* added
    * adskipme.com
    * cll.press
    * fmlawkers.club
    * hexafile.net
    * indexmovie.club
    * insurance-waifu.cf
    * javlibrary.com
    * link4win.com
    * picclock.ru
    * picmoza.com
    * shrtfly.net
    * skyinsurance.ml
    * spacetica.com
    * speedcar.club
    * telolet.in
* removed
=======
    * autolinkach.com
    * bolaoke.club
    * davinsurance.com
    * psl.pw
* added
* removed
    * susutinv2.com
>>>>>>> ea59fd52

## v6.18.0

* fixed
    * itiad.com
    * mirrored.to
* added
    * 123link.pro
    * cashat.net
    * cutsouf.com
    * dawnstation.com
    * flylink.io
    * imgant.com
    * link.tl
    * linkvip.tk
    * lnkshrnk.net
    * niagoshort.com
    * picpic.online
    * rhvgmritmziwcm.net
    * short2win.net
    * ujv.al
    * ujv.me
    * win4cut.com

## v6.17.0

* fixed
    * linkdrop.net
* added
    * awcar.icu
    * converthinks.xyz
    * davinsurance.com
    * fiuxy.bz
    * getinfos.net
    * getlink.pw
    * imageblinks.com
    * imgdew.pw
    * imgmaze.pw
    * imgtown.pw
    * imgview.pw
    * onepiece-ex.com.br
    * s.yukisubs.com
* removed
    * imgdew.com
    * imgmaze.com
    * imgtown.net
    * imgview.net

## v6.16.0

* fixed
    * coshink.co
    * mirrored.to
* added
    * adcoin.me
    * clk.sh
    * hdmoza.com
    * imgjazz.com
    * linkach.com
    * linktor.io
    * lyon.kim
    * skips.link
    * za.gl

## v6.15.0

* fixed
    * cut-earn.com
    * cutearn.ca
    * link-zero.com
    * payskip.me
    * plantaheim.web.id
* added
    * 22pixx.xyz
    * autech.xyz
    * cut-win.com
    * gocitlink.com
    * idsly.bid
    * licklink.net
    * mirrored.to
    * mykinggo.com
    * sweetlantern.com
    * tinylinks.net
    * vivads.net
    * wicr.me

## v6.14.0

* fixed
    * anjay.info
    * bit-url.com
    * catcut.net
    * coinlink.co
    * imagetwist.com
    * mirrorcreator.com
    * moesubs.com
* added
    * by6dk.com
    * dwindly.io
    * foxurl.net
    * glinks.me
    * imageko.com
    * intercelestial.com
    * itiurl.co
    * kurosafe.menantisenja.com
    * kurosafe.online
    * kurosafe.website
    * kuylink.com
    * losstor.com
    * met.bz
    * payskip.me
    * sehatsegar.net
    * tetew.info
    * tokenfly.pw
* removed
    * lix.in
    * zintata.com

## v6.13.0

* fixed
    * earnbig.ca
    * gg-l.xyz
    * imagebam.com
    * lifesurance.info
    * ourl.io
    * petty.link
    * pnd.tl
    * shrinkearn.com
    * spaste.com
    * tl.tc
    * wi.cr
* added
    * admew.com
    * anjay.info
    * bolaoke.club
    * businessforyouand.me
    * designmyhomee.com
    * earn-url.com
    * eklink.net
    * id-securelink.xyz
    * kakkoiisafe.us
    * likn.xyz
    * linkexa.com
    * link-zero.com
    * novaenreta.space
    * shon.xyz
    * shrtfly.com
    * simaholina.xyz
    * skinnycat.net
    * sloomp.space
    * tiny.ec
    * tny.ec
    * tojros.tk
    * turkdown.com
* removed
    * 244pix.com
    * adlock.org
    * b4he.com
    * bilder-space.de
    * buzurl.com
    * cash4files.com
    * cf2.me
    * cf3.me
    * cf5.me
    * cf6.co
    * cf7.co
    * dd.ma
    * dh10thbvu.com
    * dwimg.com
    * ex9.co
    * fapoff.com
    * galleries.bz
    * goneviral.com
    * gxp.so
    * hashe.in
    * hit.us
    * hornywood.tv
    * ilovebanten.com
    * imagescream.com
    * imgchili.com
    * imgchili.net
    * imgdiamond.com
    * imghere.net
    * imgsmile.com
    * ironimg.net
    * kokemoon.com
    * link-earn.com
    * link2you.ru
    * linkhits.us
    * lovechix.com
    * megaline.co
    * miniurl.tk
    * picbucks.com
    * picturescream.asia
    * picturescream.com
    * postscreens.info
    * shark.vn
    * theseforums.com
    * tnabucks.com
    * topload.pro
    * tubeviral.com
    * u2ks.com
    * ultrafiles.net
    * urlst.me
    * x45x.info
    * xip.ir
    * xiw34.com
    * xt3.me
    * zbqhfbetlmni.net
    * zff.co

## v6.12.0

* fixed
    * videogamesblogger.com
    * viidii.info
    * gameinfo.pw
    * megaurl.in
    * cuon.io
    * gsurl.me
    * sehatlega.com
    * apasih.pw
    * icutit.ca
    * adpop.me
* added
    * itiad.com
    * prnt.sc
    * imgmass.com
    * shrten.xyz
    * crus.io
    * 4cut.io
    * imageshimage.com
    * imgrock.pw
    * koylinks.win
    * tr.link
    * oload.download
    * taive.in
    * payshorturl.com
    * oturl.com
    * loadurl.com
    * vinaurl.net
    * lopte.pro
    * man2pro.com
    * urltips.com
    * raolink.com
    * imgbalana.com
* removed
    * x.pixfarm.net
    * vvcap.net
    * imageontime.com
    * imagepicsa.com
    * imagehorse.com
    * zonezeedimage.com
    * zeljeimage.com
    * croftimage.com
    * myhotimage.com
    * bokimage.com
    * imgnext.com
    * img.spicyzilla.com
    * imgtwyti.com
    * imgxyz.com
    * imgdevil.com
    * imgban.com
    * imgpu.com
    * imgbeer.com
    * imgwet.com
    * imgnimz.com
    * imgbinbou.com
    * img22.com
    * imgcover.com
    * imgblank.com
    * imgreality.com
    * img-zone.com
    * img-uploads.com
    * imgblow.com
    * img4sharing.com
    * imagefolks.com
    * freephotohostin.com
    * imgult.com
    * xxximagenow.com
    * xxxsparrow.com
    * playimg.com
    * picstwist.com
    * ericsony.com
    * uplimg.com
    * lexiit.com
    * thumbnailus.com
    * newimagepost.com
    * fapingpics.com
    * i.imgslip.com
    * hentai.imgslip.com
    * goimge.com
    * nimplus.com
    * nudeximg.com
    * imgcoin.net
    * imgfap.net
    * imgcandy.net
    * imgmaster.net
    * imgrun.net
    * imgboom.net
    * imgpics.net
    * imagesouls.net
    * imagelaser.net
    * picture-bang.net
    * project-photo.net
    * pix-link.net
    * golfpit.net
    * shotimg.org
    * adultimg.org
    * dragimage.org
    * imgmag.co
    * bulkimg.info
    * photo-up.info
    * myimg.info
    * img-pop.info
    * vava.in
    * pixxx.me
    * picspornfree.me
    * imgload.me
    * fapat.me
    * pic2pic.ru
    * 24avarii.ru
    * loftlm.ru
    * 18pron.ru
    * imgplus.ru
    * imgease.re
    * goimg.xyz
    * pic2pic.site
    * sxpics.nl
    * darpix.desi
    * pic4you.top
    * imgsen.se
    * imgtwyti.net
    * imgtwyti.com
    * hentai-baka.com
    * jav-hentai.host
    * img-hentai.host
    * hentai-king.host
    * img-king.xyz
    * imgbb.net
    * imgtor.pw
    * imageporn.eu
    * imgzizi.xyz
    * 08lkk.com
    * greenpiccs.com
    * pornimagex.com
    * pixhub.eu
    * picmoe.net
    * pic2profit.com
    * picp2.com
    * imgrex.com
    * img3x.com
    * imagevau.eu
    * img.deli.sh
    * imgsicily.it
    * pictureshoster.com
    * javcity.com
    * imgtheif.com
    * imgsure.com
    * imguniversal.com
    * imgpaying.com
    * imgmega.com
    * imgzeus.com
    * imgmaid.net
    * imzdrop.com
    * imgdrive.co
    * cuteimg.cc
    * imgtiger.org
    * imggold.org
    * myimg.club
    * foxyimg.link
    * coreimg.net
    * chronos.to
    * imgnova.xyz
    * hentai-hot.xyz
    * hentai-king.online
    * imglocker.com
    * imgleech.com
    * img.pornleech.com
    * imgsense.com
    * imagebic.com
    * daily-img.com
    * picangel.in
    * imgbin.me
    * img3x.net
    * img24.org
    * imagik.fr
    * hostingfailov.com
    * imagecherry.com
    * fotoszok.pl.com
    * picturevip.com
    * uploadimage.eu
    * anonpic.com
    * imagepix.org
    * imageheli.com
    * imgtube.net
    * pixliv.com
    * imagearn.com
    * image18.org
    * hentaimg.com
    * ghanaimages.co
    * blackcatpix.com
    * fastpics.net
    * ifap.co
    * avenuexxx.com
    * 2imgs.com
    * xlink.me
    * wzzq.me
    * victly.com
    * upan.so
    * ultshare.com
    * typ.me
    * dlneko.com
    * dlneko.net
    * dlneko.org
    * rumahsimpel.com
    * safelinkair.com
    * healthygress24.ga
    * kombatch.amankan.link
    * gadget14.pw
    * auto14.pw
    * nar-04.tk
    * gadget13.com
    * autorp.us
    * anisubsia.tk
    * insurance1.tech
    * freeanimeonline.xyz
    * shorten.id
    * getcomics.gq
    * miuitutorial.gq
    * awsubs.cf
    * awsubsco.ga
    * satuasia.com
    * tawaku.com
    * link.filmku.net
    * muucih.com
    * telolet.in
    * designinghomey.com
    * sinopsisfilmku.com
    * sidespace.net
    * erogedownload.net
    * otoviral.racing
    * sipkur.us
    * aw-games.net
    * ww3.manteb.in
    * streamingfrench.net
    * stash-coins.com
    * srnk.co
    * smll.io
    * shortskip.com
    * shortenurl.tk
    * pengaman.link
    * urlgo.gs
    * shink.in
    * qaafa.com
    * digg.to
    * short.est
    * setlinks.us
    * robo.us
    * riurl.com
    * rijaliti.info
    * reffbux.com
    * rapeit.net
    * oxyl.me
    * ohleech.com
    * mt0.org
    * moe.god.jp
    * moesubs.akurapopo.pro
    * dl.nsfk.in
    * madlink.sk
    * mantap.in
    * mantab.in
    * mantep.in
    * manteb.in
    * st.oploverz.net
    * awaremmxv.com
    * looy.in
    * loook.ga
    * lnx.lu
    * lnk.in
    * indexmovie.me
    * ilix.in
    * priva.us
    * leechbd.tk
    * link-protector.com
    * link2dollar.com
    * cvc.la
    * boxcash.net
    * anonymbucks.com
    * 3ra.be
    * 2ty.cc
    * adjet.biz
    * adfe.es
    * dereferer.website
    * dikit.in
    * elde.me
    * ethi.in
    * fit.sh
    * fundurl.com
    * gca.sh
    * repla.cr
    * go2.me
    * linkajc.com
    * link5s.com
    * fastdecode.com
    * linkdolar.xyz
    * linkpaid.net
    * dapat.in
    * cf.ly
    * link.animagz.org
    * gunting.in
    * linc.ml
    * adcrun.ch
    * 1tk.us
    * adbla.us
    * tl7.us
    * gx.si
    * adwat.ch
    * fly2url.com
    * urlwiz.com
    * ultry.net
    * wwy.me
    * myam.me
    * ssl.gs
    * srk.gs
    * cun.bz
    * vizzy.es
    * kazan.vc
    * linkcash.ml
    * adtr.im
    * goolink.me
    * earningurl.com
    * sflnk.me
    * 3rabshort.com
    * adlink.guru
    * cypt.ga
    * filesbucks.com
    * elink.link
    * payurl.me
    * url.ht
    * pir.im
    * bol.tl
    * adfly.tc
    * kokemoon.com
    * top9space.com

## v6.11.0

* fixed
    * adf.ly
    * 123link.pw
    * 1dl.biz
    * 1be.biz
    * cut4links.com
    * tmearn.com
    * clik.pw
* added
    * adsvy.com
    * vnurl.net
    * short2win.com
    * dz4link.com
    * royurls.bid
    * gameinfo.pw
    * adshort.co
    * tocdo.in
    * iiv.pl
    * animeforce.stream
    * oload.win
* removed
    * freegaysitepass.com
    * fuestfka.com
    * deb.gs
    * sexpalace.gs
    * dumppix.com
    * postimg.net
    * imageview.me
    * hentai-hosting.com
    * javtotal.com
    * imgurban.info
    * d69.in
    * images.maxigame.by
    * gratisimage.dk
    * npicture.net
    * onlinepic.net
    * imgurx.net
    * z.gs
    * adultmove.info
    * reducelnk.com
    * amy.gs
    * any.gs
    * dyo.gs
    * imgdream.net
    * imgnm.net
    * imgsilo.net
    * imgsoo.net
    * imagepearl.com
    * imagecrest.com
    * itmages.ru
    * 1pics.ru
    * javelite.tk
    * crd.ht
    * adshort.im
    * adshort.pro
    * adshort.in
    * daily-img.com
    * img-365.com
    * 365-img.com
    * xxx.porn0day.com
    * picamatic.com
    * ehdwallpapers.org
    * imgdomino.com
    * emptypix.com
    * imageleon.com
    * sexyxpixels.com
    * gallerysense.se
    * gallerynova.se
    * maxmirror.com
    * larashare.com
    * iori.us
    * firedrive.com
    * arab.sh
    * anafile.com
    * ysf.pl
    * zo.mu
    * zzz.gl
    * mypixxx.lonestarnaughtygirls.com
    * h-animes.info

## v6.10.0

* fixed
    * mirrorcreator.com
    * imgadult.com
    * imgwallet.com
    * imgtaxi.com
    * telondasmu.com
    * imgprime.com
    * clk.press
    * short.pe
    * urlcloud.us
    * ourl.io
    * linkdrop.net
    * adf.ly
* added
    * cutl.in
    * cut4link.com
    * mikymoons.com
    * twik.pw
    * spamlink.org
    * pnd.tl
    * top9space.com
    * mylink.zone
    * 3bst.co
    * shortit.ca
    * 3rabcut.com
* changed
    * recaptcha for spaste.com
* removed
    * clictune.com
    * susutin.com
    * shortit.in

## v6.9.0

* fixed
    * openload.co
* added
    * imgfile.net
    * henpoi.lompat.in
    * aw-games.net
    * viralukk.com
    * clk.press
    * pixxxels.cc
    * imx.to
    * pixhost.to
    * gsul.me
    * getsl.me
    * gsur.in
    * cutearn.ca
    * earnbig.ca
    * shrt10.com
    * ur.ly
    * urly.mobi
    * apasih.pw
    * ewa.ac
* removed
    * pixxxels.org
    * img.yt
    * pixhost.org

## v6.8.0

* fixed
    * imagepearl.com
    * imgdrive.net
    * shink.me
* added
    * shark.vn
    * safelinku.net
    * kokemoon.com
    * earn-guide.com
    * oload.site
    * icutit.ca
    * psl.pw
    * mylink.zone
    * shortad.cf
    * pic.hotimg.site
    * zbqhfbetlmni.net
    * greget.space
    * shrinkearn.com
    * petty.link
* removed
    * jzrputtbut.net

## v6.7.0

* fixed
    * imgprime.com
    * openload.co
    * coinlink.co
    * clictune.com
    * trlink.in
* added
    * 123link.pw
    * gurl.ly
    * adpop.me
    * wi.cr
    * short.pe
    * srt.am
    * linkrex.net
    * coshink.co
    * urlcloud.us
    * 3rabshort.com
    * gsul.me
    * getsl.me
    * adbitly.in
    * gg-l.xyz
    * mitly.us
    * tui.click
    * gsur.in
    * shink.xyz
    * mlink.club
    * dzurl.ml
    * zlshorte.net
    * igram.im
    * gram.im
    * wolink.in
    * bit-url.com
    * git.tc
    * link4.me
    * premiumzen.com
    * megaurl.in
    * siotong.com
    * siherp.com
    * otoviral.racing
    * lifesurance.info
    * cut4links.com
    * plantaheim.web.id
    * imagexport.com
    * adshort.pro
    * cut-w.in
    * cut-earn.com
    * cuon.io
    * zeiz.me
    * adsrt.com
    * imgfresh.info
    * 1ink.cc
    * jurl.io
    * adslink.pw
* removed
    * zez.io
    * coshurl.co

## v6.6.0

* fixed
    * clictune.com
    * adyou.me
    * imgrock.info
    * imgdew.com
* added
    * ourl.io
    * cutwin.com
    * cutwi.in
    * adyou.co
    * imgsky.net
    * picker-click.ru
    * imgoutlet.pw
* removed
    * imgoutlet.co
    * link.tl

## v6.5.0

* fixed
    * linkdrop.net
* added
    * adbilty.me
    * oke.io
    * susutinv2.com
    * njiir.com
* removed
    * zytpirwai.net

## v6.4.1

* fixed
    * lite edition bug

## v6.4.0

* fixed
    * ally.sh
    * idsly.com
* added
    * GreaseMonkey v4 support
    * oload.stream
    * 123link.co
    * 123link.press
    * adshort.im
    * p0xpicmoney.ru
    * compartiendofull.net
    * l2s.io
    * curs.io
    * clik.pw
    * weefy.me
    * coshurl.co
* removed
    * adshort.co

## v6.3.0

* fixed
    * imgrock.info
    * imagecrest.com
    * clictune.com
* added
    * imghost.top
    * croea.com
    * xxx.pornscreen.xyz
    * imgpart.com
    * shink.me
    * oload.info
    * 123link.io
* removed
    * 123link.top

## v6.2.1

* fixed
    * mirrorcreator.com
    * configuration page

## v6.2.0

* fixed
    * sipkur.us
* added
    * xxxwebdlxxx.org
    * u2s.io
    * imagespicy.site
    * linclik.com
    * link-earn.com
    * autolinkach.com
    * zez.io
    * adbull.me
    * adshort.co
    * adshorte.com

## v6.1.4

* fixed
    * legacy browser support

## v6.1.3

* fixed
    * adf.ly

## v6.1.2

* fixed
    * bc.vc
    * jzrputtbut.net

## v6.1.1

* fixed
    * configuration page
    * 55888.eu
    * ouo.io
    * spaste.com

## v6.1.0

* changed
    * Trying to fix compatibility to Violentmonkey
* fixed
    * ouo.io
    * imgdrive.net
    * fas.li
    * adf.ly
    * prntscr.com
    * short.am
    * urlcash.net
    * idsly.com
* added
    * imgrock.info
* removed
    * imgrock.net

## v6.0.0

* changed
    * rewrite to ES7
    * rewrite build system

## v5.73.0

* fixed
    * techfunda.net
    * imgseed.com
    * imagecrest.com
    * imagetwist.com
    * shink.in
* added
    * topload.pro
    * jzrputtbut.net
    * telondasmu.com
    * acidimg.cc

## v5.72.0

* fixed
    * pronpic.org
    * safelinkreviewer.co
    * linkshrink.net
    * imgwallet.com
* added
    * imgoutlet.co
* removed
    * igg-games.com

## v5.71.0

* fixed
    * short.am
    * xlink.me
    * xxx.porn0day.com
    * pic4you.ru
    * pic5you.ru
    * keptarolo.hu
    * h-animes.info
    * adultmove.info
    * imgult.com
    * imagenpic.com
    * shrink-service.it
* added
    * short.awsubs.me
    * imgreality.com
    * corneey.com
    * ceesty.com
    * destyy.com
    * festyy.com
    * gestyy.com
* removed
    * leechpremium.space
    * empireload.com
    * loadsanook.com
    * a.pomf.se
    * yfrog.com

## v5.70.0

* fixed
    * ad7.biz
    * bc.vc
    * imagepearl.com
    * imagecrest.com
    * prevent loop if it failed to update configurations
* added
    * imgtorrnt.in
    * mylink.us
* removed
    * mirrorupload.net
    * dewaurl.com
    * imageberyl.com
    * cuzle.com
    * forbes.com
    * comicon.com.br
    * ichan.org
    * free-tv-video-online.info
    * linkarus.com

## v5.69.0

* fixed
    * imgrock.net
    * ah.pe
    * Tampermonkey compatibility for Firefox
* added
    * earningurl.com
    * adshort.in
    * linkhits.us
    * clkmein.com
    * awsubsco.ga
    * autorp.us

## v5.68.2

* fixed
    * adf.ly sub-domains

## v5.68.1

* fixed
    * script error

## v5.68.0

* fixed
    * adf.ly
    * link.tl
    * blogspot.com
* added
    * adfu.us
    * short.awsubs.co
    * ww2.awsubs.co
    * ima.gy
    * erogedownload.net
    * linkpoi.in
    * telolet.in
    * mirrorfilehost.com
    * short.pastewma.com
    * wiid.me
    * clkme.me
    * trlink.in
    * adfly.tc
    * linkfly.gaosmedia.com
    * cpmlink.net
    * gsurl.in
    * bluenik.com

## v5.67.0

* fixed
    * imgrock.net
    * imgtaxi.com
    * shrink-service.it
    * shink.in
    * al.ly
* added
    * cllkme.com

## v5.66.0

* fixed
    * ouo.io
    * img.yt
* added
    * hashe.in
    * cut-urls.com
    * tmearn.com

## v5.65.0

* fixed
    * susutin.com
    * fas.li
* added
    * url.ht
    * urle.co
    * looy.in
    * picz.site
    * imgpix.net
    * oload.tv
    * ally.sh
    * sinopsisfilmku.com
    * awsubs.cf
    * igg-games.co
    * shrink-service.it
    * techfunda.net
    * tl.tc
    * sidespace.net
    * cshort.org
    * pdi2.net
* changed
    * trying to fix problem for usi

## v5.64.0

* fixed
    * shink.in
    * pixsense.net
    * freeimgup.com
    * imgtown.net
    * linkdrop.net
    * coinlink.co
* added
    * croco.site
    * imgdomino.com
    * imagesnake.org
    * xiw34.com
    * sipkur.us
    * fiuxy.co
* removed
    * fiuxy.net

## v5.63.2

* fixed
    * remove click event blocker, broken by design

## v5.63.1

* fixed
    * trying to fix click event blocker

## v5.63.0

* fixed
    * img.yt
    * imgrock.net
    * coinlink.co
    * linkdrop.net
    * pixsense.net
    * freeimgup.com
* added
    * worldhack.net
    * linkdolar.xyz
    * sehatlega.com
    * 123link.top
    * 10co.biz
    * 10co.xyz
    * 10co.co
    * 10co.me
    * pir.im
    * bol.tl
    * zintata.com
    * radikal.ru
    * indexmovie.xyz
    * urlst.me
    * imgprime.com
    * ilovebanten.com
    * idsly.com

## 5.62.1

* fixed
    * imgrock.net
    * lynk.my

## 5.62.0

* fixed
    * img.yt
    * pixhost.org
* added
    * catcut.net
    * adurl.id
    * goolink.me
    * filesbucks.com
    * ani-share.com
    * elink.link
    * payurl.me
    * gunting.web.id
    * adyou.me
    * gsurl.me
    * g5u.pw
    * azhie.net
* removed
    * eafyfsuh.net
    * sasontnwc.net

## 5.61.2

* fixed
    * xxxhost.me
    * imgking.co

## 5.61.1

* fixed
    * img.yt
    * lynk.my

## 5.61.0

* fixed
    * picnictrans.com
    * imgking.co
    * linkdrop.net
    * imgclick.net
* added
    * star-hentai.com
    * autofans.pw
    * vavi.co
    * miuitutorial.gq
    * kombatch.loncat.pw
    * landscapenature.pw
    * pixxxels.org
    * xxxhost.me
    * gadget13.com
    * imgfapper.com
    * qaafa.com
    * viid.me
    * safelinkreview.co
    * decrypt.safelinkconverter.com
    * blogspot.com
    * short.est
    * ulshare.net
    * imgshots.com
* removed
    * postimg.org

## 5.60.6

* fixed
    * mirrorcreator.com
    * compul.in
    * ah.pe
    * adf.ly
    * linkdrop.net
    * dmus.in

## 5.60.5

* fixed
    * coinlink.co

## 5.60.4

* fixed
    * page nuking on Firefox

## 5.60.3

* fixed
    * zytpirwai.net

## 5.60.2

* fixed
    * log configuration
    * bc.vc

## 5.60.1

* fixed
    * remove redirection hack

## 5.60.0

* fixed
    * image scaling problem
    * coinlink.co
    * designinghomey.com
    * trying to fix some redirection problems
* added
    * hentai-baka.com
    * safelinkreviewer.com
    * cypt.ga
    * imgfiles.org
    * cocoleech.com
    * imagerar.com
    * imgdragon.com

## 5.59.0

* fixed
    * 1be.biz
    * motonews.club
    * imgview.net
* added
    * playimg.com
    * voyeurimage.org
    * imgtor.pw
    * zytpirwai.net
    * shorten.id
    * coinlink.co
    * imagep2p.com
    * gtaind.com
    * comicon.com.br
    * img3x.com
    * adlink.guru
    * picnictrans.com
    * croco.me
    * freeanimeonline.xyz
    * imgcurl.com
    * short.am
    * smll.io
* removed
    * awet.in
    * sortir.in
    * st.benfile.com
    * st.azhie.net

## 5.58.0

* fixed
    * imgrock.net
    * openload.co
    * coeg.in
    * link.tl
* added
    * uskip.me
    * ipicture.su
    * urlgo.gs
    * amankan.link
* removed
    * linc.ml

## 5.57.0

* fixed
    * 1dl.biz
    * avenuexxx.com
    * nar-04.tk
* added
    * hentai-pop.com
    * cdn.javtotal.com
    * jav-hentai.host
    * img-king.xyz
    * imagesouls.net
    * xxx.porn0day.com
    * img-hentai.host
    * hentai-king.host
    * imagecrest.com
    * healthygress24.ga
    * motonews.club
    * designinghomey.com
    * kurogaze.net
    * lolinez.com
    * fas.li
    * elde.me
    * nmac.to
    * admy.link
    * moesubs.com
    * img-uploads.com
    * imgreputa.com
    * freephotohostin.com
    * sports14.pw
    * insurance1.tech
    * imgzizi.xyz
    * linkpaid.net
* removed
    * pornprimehd.com

## 5.56.2

* fixed
    * AJAX white list for TamperMonkey
    * sht.io
    * dumppix.com
    * picstream.tv

## 5.56.1

* fixed
    * imgview.net
    * imgclick.com
    * adf.ly
    * imageon.org
    * bunnyforum.org
    * imageporn.eu

## 5.56.0

* fixed
    * imagepearl.com
    * imageberyl.com
    * imagesnake.com
    * freebunker.com
    * sexyxpixels.com
    * spaste.com
* added
    * imgblank.com
    * domaink.ru
    * dmus.in
    * ironimg.net
    * goto.loncat.in
    * edogawa.lon.pw
    * ouo.press
    * designinghomey.com
    * igg-games.com
    * imgrat.com
    * getcomics.gq
    * imgz.pw
    * sipkur.net
* removed
    * bk-ddl.net

## 5.55.0

* fixed
    * imgsay.com
* added
    * pic2pic.ru
    * javtotal.com
    * ehdwallpapers.org
    * img4sharing.com
    * postscreens.info
    * imgsilo.net
    * motosport.pw
    * filmku.lompat.in
    * imagebic.com
    * gunting.in
    * pixsense.net
    * anisubsia.tk
    * lindung.in

## 5.54.2

* fixed
    * spaste.com

## 5.54.1

* fixed
    * imageberyl.com
    * spaste.com

## 5.54.0

* fixed
    * imgcarry.com
    * spaste.com
    * imagepearl.com
* added
    * hentai-king.online
    * naughtygate.net
    * imageshots.com
    * i.hentai-ddl.org
    * picangel.in
    * picstream.tv
* removed
    * picstate.com.alsohe.com

## 5.53.0

* fixed
    * freebunker.com
    * imgcarry.com
    * imgcandy.net
    * ysf.pl
    * spaste.com
* added
    * bunnyforum.org
    * imageberyl.com
    * darpix.desi
    * tinizo.com
    * pic4you.top
    * imgplus.ru
    * imgkings.com
    * imgdiamond.com
    * freeimgup.com
    * imgsen.se
    * imgtrial.com

## 5.52.0

* fixed
    * imgnova.xyz
    * imgseeds.com
    * imgoutlet.com
    * shink.in
* added
    * img-pop.info
    * imgnm.net
    * gadget14.pw
    * auto14.pw
    * fapat.me
    * nar-04.tk
    * spaste.com
    * leechpremium.space
    * naisho.lompat.in

## 5.51.0

* fixed
    * imagesnake.com
    * susutin.com
* added
    * imgsoo.net
    * imgwallet.com
    * awaremmxv.com
* removed
    * imagepong.info

## 5.50.0

* fixed
    * imagepearl.com
* added
    * openload.co
    * adultimg.org
    * fiuxy.net
    * imgicy.com
    * imagehorse.com
    * imguniversal.com
    * picture-bang.net
    * pic-maniac.com

## 5.49.2

* fixed
    * beeimg.com
    * hotimage.uk
    * adf.ly

## 5.49.1

* fixed
    * fix module execution order

## 5.49.0

* fixed
    * img-365.com
    * daily-img.com
    * picturescream.com
    * picturevip.com
    * linkdrop.net
    * pixroute.com
    * imgking.co
    * linksas.us
* added
    * pop-img.info
    * ads-img.info
    * xxxsparrow.com
    * imgdew.com
    * zatnawqy.net
    * imgoutlet.com
    * muucih.com
    * ysf.pl
    * srnk.co
    * rumahsimpel.com
* changed
    * rewrite grunt to gulp

## 5.48.0

* fixed
    * imgnova.xyz
    * linkarus.com
    * 0img.net
    * link.filmku.net
* added
    * hentai-hot.xyz
    * imgseed.com
    * imghit.com
    * imgmain.com
    * dlneko.org
    * coreimg.net
    * myimg.info
    * imgview.net
    * susutin.com
    * disingkat.in

## 5.47.0

* fixed
    * imgtown.net
    * imgnova.xyz
* added
    * linkplugapp.com
    * javcity.com
    * linkcash.ml
    * linkarus.com
    * coeg.in
    * ron.vn
    * imgmaid.net
    * link.filmku.net

## 5.46.0

* fixed
    * imgnova.xyz
    * imgclick.net
    * imagepearl.com
    * bc.vc
* added
    * 18pron.ru
    * sasontnwc.net
    * imgcover.com
    * dimtus.com
    * imgsense.com
    * imggold.org
    * imgve.com
    * ah.pe

## 5.45.1

* fixed
    * sites affected by experimental code

## 5.45.0

* fixed
    * imgbb.net
    * 1dl.biz
    * linksas.us
    * sh.st
* added
    * imagepearl.com
    * fapingpics.com
    * nimzshare.com
    * darpix.ga
    * sxpics.nl
    * xximg.net
    * dewaurl.com
* removed
    * alabout.com

## 5.44.0

* fixed
    * imagescream.com
    * imgbb.net
* added
    * imgnova.xyz
    * hulkimge.com
    * img22.com
    * linksas.us
    * link4ad.com
    * linkajc.com
    * cuzle.com
    * picstate.com.alsohe.com
    * pic2pic.site
    * streamingfrench.net
    * ad4.fr
    * imgurx.net

## 5.43.0

* added
    * imgproject.net
    * imgpython.net
    * xxxscreens.com
    * crd.ht
    * lovechix.com
    * sht.io
    * img2share.com
    * akoam.com
* removed
    * 4shared.com

## 5.42.0

* fixed
    * 1dl.biz
* added
    * dlneko.net
    * photo-up.info
    * link5s.com
    * 365-img.com
    * manteb.in
    * imgcream.com

## 5.41.0

* fixed
    * img-365.com
    * pixsor.com
* added
    * loftlm.ru
    * imgmag.co
    * tawaku.com
    * imgbinbou.com
    * imgnemo.com

## 5.40.0

* fixed
    * eafyfsuh.net
* added
    * imgsay.com

## 5.39.0

* fixed
    * al.ly
* added
    * imgnimz.com
    * itw.me
    * link.animagz.org

## 5.38.0

* fixed
    * sh.st
    * linkshrink.net
* added
    * megaimage.org
    * img-pay.com

## 5.37.2

* fixed
    * sh.st
    * pixsor.com

## 5.37.1

* fixed
    * eafyfsuh.net
    * daily-img.com

## 5.37.0

* fixed
    * imagetwist.com
    * sh.st
    * boxcash.net
    * turboimagehost.com
* added
    * imgkicks.com
    * golfpit.net
    * imgtown.net
    * shotimg.org
    * foxyimg.link
    * imgmaze.com
    * imgease.re
    * 0img.net
    * dlneko.com
    * satuasia.com
    * imgboom.net
    * imgsmile.com
    * goimg.xyz

## 5.36.3

* fixed
    * eafyfsuh.net

## 5.36.2

* fixed
    * eafyfsuh.net

## 5.36.1

* fixed
    * eafyfsuh.net

## 5.36.0

* fixed
    * imgtaxi.com
    * fastpic.ru
* added
    * img-365.com
    * hotimage.uk
    * xxximagenow.com
    * uploadimage.eu
    * imgload.me
    * imghere.net
    * holdthemoan.net
    * sexseeimage.com
    * adyou.me
    * anafile.com
    * myimg.club

## 5.35.0

* removed
    * imageback.info
    * imgrill.com
* added
    * daily-img.com
    * server.sbenny.com
    * iori.us
    * picspornfree.me
    * imageporn.eu
    * sexyxpixels.com
    * imgtornado.com

## 5.34.0

* fixed
    * imgtaxi.com
    * imgadult.com
* added
    * 24avarii.ru
    * imgwet.com (manual captcha)
    * imgdrive.net
    * imgbb.net
    * uimgshare.com
    * imageleon.com
    * img.pornleech.com

## 5.33.0

* fixed
    * linkdecode.com
    * imgking.co
* added
    * imgsicily.it
    * cuteimg.cc
    * nimplus.com
    * picturescream.asia
    * porno-pirat.ru
    * imgtiger.org
    * newimagepost.com
    * teenimage.org
    * funimg.net
    * greasyimage.com
    * avenuexxx.com
    * imgcentral.com

## 5.32.1

* fixed
    * configuration error
    * eafyfsuh.net

## 5.32.0

* fixed
    * linkshrink.net
* added
    * digg.to
    * pix-link.net
    * fuestfka.com
    * eafyfsuh.net
    * shortskip.com
    * forbes.com
* removed
    * photoup.biz

## 5.31.1

* fixed
    * u.shareme.in
    * problem on Firefox 42

## 5.31.0

* fixed
    * empireload.com
    * safelinkreview.com
    * linkshrink.net
    * 08lkk.com
* added
    * nudeximg.com
    * img24.org
    * picturescream.com
    * imgbeer.com
* removed
    * img.acianetmedia.com

## 5.30.0

* fixed
    * safelinkconverter.com
    * empireload.com
    * imagezilla.net
    * damimage.com
    * binbox.io
    * imagedecode.com
* added
    * project-photo.net
    * imgtwyti.com
    * linc.ml
    * st.azhie.net
    * dlneko.com
    * minidroid.net
    * safelinksreview.com
    * multiupfile.com

## 5.29.0

* fixed
    * linkbucks.com
* added
    * pornprimehd.com
    * pasted.co
    * lexiit.com
    * thumbnailus.com

## 5.28.0

* fixed
    * boxcash.net
    * sh.st
* added
    * adfe.es
    * imageon.org


## 5.27.0

* fixed
    * oni.vn
    * lynk.my
    * sh.st
    * linkbucks.com
* added
    * victly.com
    * link.im
    * boxcash.net
* removed
    * coin-ads.com
    * shortin.tk

## 5.26.0

* fixed
    * imgseeds.com
    * imgrock.net
    * empireload.com
    * imgbabes.com
    * binbox.io
    * chronos.to
    * imagebam.com
    * postimg.org
    * tavor-cooperation.de
* added
    * imgdrive.co
    * dereferer.website
    * gallerysense.se

## 5.25.1

* fixed
    * wrong redirection if link has query string
    * error message on configuration page

## 5.25.0

* changed
    * send `Referer` in the header by default
* fixed
    * gca.sh
    * imgtrex.com
    * imgtwyti.com
    * linkdecode.com
    * empireload.com
* removed
    * urlcow.com
    * miniurl.com
* added
    * ohleech.com
    * upmirror.info
    * pimpandhost.com
    * maxmirror.com
    * coolrom.com
    * linkdrop.net
    * cvc.la
    * shink.in
    * dailyss.net
    * erimge.com

## 5.24.0

* removed
    * steamcommunity.com
* fixed
    * gca.sh
    * cur.lv
    * imgslip.com
    * 08lkk.com
    * bc.vc
* added
    * vnl.tuhoctoan.net
    * tavor-cooperation.de
    * ouo.io
    * totaldebrid.org
    * shorti.ga
    * hentaiyoutube.com
    * fileproject.com.br
    * st.benfile.com

## 5.23.0

* changed
    * new configuration to change log level
* removed
    * urlz.so
* added
    * awet.in
    * sortir.in

## 5.22.1

* fixed
    * compatibility for Firefox 37 with GreaseMonkey 2.1
    * compatibility for Firefox 25

## 5.22.0

* fixed
    * imgslip.com
    * binbox.io
    * sh.st
* added
    * chronos.to
    * daily-img.com
    * videogameblogger.com
    * bk-ddl.net
    * imgban.com
    * imgmonkey.com
    * goimge.com
* removed
    * microtec.com.sg

## 5.21.0

* added
    * imgzeus.com
    * larashare.com
    * uplimg.com

## 5.20.0

* fixed
    * binbox.io
* added
    * supercheats.com
    * imgtrex.com
    * loook.ga
    * biglistofwebsites.com
    * arab.sh

## 5.19.1

* fixed
    * srelink.com
    * fastpic.ru
    * sh.st
    * mije.net

## 5.19.0

* fixed
    * 1dl.biz
* added
    * vidto.me
    * imgslip.com
    * lynk.my
    * mije.net
* changed
    * change title if it's working

## 5.18.0

* fixed
    * empireload.com
    * clictune.com
    * fit.sh
    * error on Firefox 39
* added
    * img-planet.com
    * imagelaser.net
    * free-tv-video-online.info
    * urlv2.com
    * clk.im
    * repla.cr
    * all-poster.ru

## 5.17.1

* fixed
    * dl-protect.com

## 5.17.0

* fixed
    * empireload.com
    * a.pomf.se
* removed
    * imagelook.org
    * ouo.io
    * ref.so
* added
    * loadsanook.com
    * sa.ae
    * compul.in
    * dikit.in

## 5.16.0

* added
    * ad2links.com
    * greenpiccs.com
    * mylinkgen.com

## 5.15.0

* fixed
    * shortenurl.tk
    * adf.ly
* removed
    * catpic.biz
    * pic.apollon-fervor.com
    * imgking.us
    * imgbanana.com
* added
    * microtec.com.sg
    * pengaman.link
    * safelinkreview.com
    * bokimage.com
    * segmentnext.com

## 5.14.0

* fixed
    * sandbox problems on Firefox
    * 1dl.biz
    * empireload.com
* added
    * support for Violentmonkey
    * ouo.io
    * leechbd.tk
    * a.pomf.se
    * allkeyshop.com
    * imgtzar.com

## 5.13.1

* fixed
    * sh.sh
    * bc.vc

## 5.13.0

* fixed
    * empireload.com
    * imgseeds.com
    * linkbucks.com survey page
* changed
    * sandbox API

## 5.12.1

* fixed
    * imgsee.me
    * problem with Firefox 36

## 5.12.0

* fixed
    * imgclick.net
* added
    * imageteam.org
    * imgdevil.com

## 5.11.2

* fixed
    * cur.lv

## 5.11.1

* fixed
    * AJAX for GreaseMonkey

## 5.11.0

* fixed
    * imagetwist.com
    * linkbucks.com
    * imgsee.me
* added
    * imageeer.com
    * imgking.co
    * pixxx.me
    * linkdecode.com

## 5.10.0

* fixed
    * safelinkconverter2.com
    * 55888.eu
    * entry script of linkbucks.com
* added
    * uploadrr.com
    * manteb.in
    * empireload.com
    * gca.sh (manual captcha)
    * jnw0.com

## 5.9.2

* fixed
    * error on webkit-based browsers

## 5.9.1

* fixed
    * properly disable leave prompts

## 5.9.0

* added
    * shortenurl.tk
    * st.wardhanime.net
    * imgxyz.net
    * hentaimg.com

## 5.8.0

* fixed
    * jheberg.net
    * linkbucks.com
* added
    * imgrock.net

## 5.7.0

* fixed
    * Safiri support with TamperMonkey
    * onbeforeunload event blocking
* added
    * oni.vn

## 5.6.0

* fixed
    * 08lkk.com
    * adlock.org
* added
    * mantep.in
    * srelink.com
    * teenshot.org
    * vizzy.es
    * st.oploverz.net
    * moesubs.akurapopo.pro
    * dl.nsfk.in
    * gallerynova.se
    * jheberg.net
    * clictune.com
    * 55888.eu
    * imgzap.com
    * kazan.vc

## 5.5.0

* fixed
    * entry scripts for linkbucks.com
    * bc.vc
* added
    * imzdrop.com
    * steamcommunity.com
    * embedupload.com
    * safelinkconverter2.com
    * shorturl.rapeit.net
    * imgpu.com
    * wpc8.com
* changed
    * we have logo now, thanks to [Josh Axey](https://twitter.com/Josh_Axey)

## 5.4.0

* fixed
    * configuraion menu
    * mantap.in
    * binbox.io
* added
    * imagelook.org
    * putlocker.com
    * imgtaxi.com
    * pornimagex.com

## 5.3.0

* fixed
    * dl-protect.com
    * binbox.io
* added
    * imgclick.net
    * ericsony.com
    * imgbanana.com
    * imgtwyti.com
* removed
    * imgdollar.com
    * pic.re
    * imagebucks.com

## 5.2.0

* fixed
    * dl-protect.com
* added
    * binbox.io
    * imgrun.net

## 5.1.0

* fixed
    * configuration page error
    * sylnk.net
* added
    * 4shared.com
    * linkshrink.net

## 5.0.0

* changed
    * rename project
    * detect adf.ly if possible
    * add lite version
* fixed
    * sh.st
    * pixroute.com
* added
    * dl-protect.com
    * mirrorupload.net
    * firedrive.com
    * imgsee.me
    * ethi.in
    * mirrorcreator.com
    * sylnk.net
    * 1tk.us

## 4.42.3

* fixed
    * update some metadata

## 4.42.2

* fixed
    * some typo

## 4.42.1

* fixed
    * sh.st
    * pixroute.com

## 4.42.0

* fixed
    * 1pics.ru
    * 08lkk.com
* added
    * photoup.biz
    * 1dl.biz
    * anonymbucks.com
    * mantap.in
* removed
    * imgskull.info

## 4.41.0

* fixed
    * pic.re
    * imglocker.com
    * imagebucks.biz
    * imagezilla.net
* added
    * imgblow.com

## 4.40.3

* fixed
    * lienscash.com

## 4.40.2

* fixed
    * Some problem with GreaseMonkey 2.0 on Firefox 29

## 4.40.1

* fixed
    * imgmega.com

## 4.40.0

* fixed
    * imagebucks.biz
* added
    * shortin.tk

## 4.39.0

* fixed
    * imgmaster.net
* added
    * img-view.net
    * mt0.org
* removed
    * pixpal.net
    * images.woh.to

## 4.38.0

* fixed
    * some issue on linkbucks.com
    * 08lkk.com
* added
    * picexposed.com
    * imglemon.com
    * pronpic.org
    * imgseeds.com
    * imagebucks.biz

## 4.37.2

* fixed
    * adf.ly issue with Ghostery

## 4.37.1

* fixed
    * bc.vc

## 4.37.0

* fixed
    * imgspice.com
    * dh10thbvu.com
    * add an API to deal with Firefox 30+ (a.k.a. the release of content script breaker)
    * trying to avoid reloading on linkbucks.com
    * sh.st
* added
    * vava.in
    * imgspot.org
    * link-protector.com

## 4.36.0

* fixed
    * pixliv.com
    * imglocker.com
* added
    * img.yt
    * moe.god.jp

## 4.35.1

* fixed
    * grave build script bugs

## 4.35.0

* fixed
    * ad7.biz
    * strip comments in production code
    * resource loading issue
* removed
    * cloudimg.net
* added
    * imgmega.com
    * wzzq.me
    * upan.so
    * gxp.so
    * 08lkk.com
    * pic.re
    * pixliv.com
    * dl.animesave.tk

## 4.34.0

* fixed
    * cur.lv
    * link2dollar.com
* added
    * imgdream.net

## 4.33.0

* fixed
    * fundurl.com
    * dh10thbvu.com
* added
    * theholycross.link2dollar.com
* removed
    * linkbucksmedia.com
    * shr77.com

## 4.32.0

* changed
    * configuration page uses HTTPS by default
    * move to GitHub Pages
* fixed
    * imgsure.com
    * adlock.in -> adlock.org
    * catpic.biz
* added
    * imglocker.com
    * imgrex.com
* removed
    * imgcorn.com
    * hornyimage.com
    * fotohosting.net
    * 1to4.me
    * imagepremium.com
    * urlink.at
    * 4owl.info
    * adv.li
    * bilder-hochladen.net
    * cyberpics.net
    * digitalfrenzy.net
    * filedump.net
    * freeimagehosting.net
    * ibunker.us

## 4.31.0

* fixed
    * rdlnk.co
    * some issue on linkbucks
    * ysear.ch
    * adtr.im
    * xip.ir
    * adcrun.ch
    * some issue on adf.ly
* added
    * u2ks.com

## 4.30.0

* fixed
    * sh.st
* added
    * cpv.bz
    * shr44.com
    * shr55.com
    * cpv.acb.im
    * adf.animechiby.com
* removed
    * xlocker.net
    * gallery.jpavgod.com

## 4.29.0

* fixed
    * some issues on bc.vc
    * survey for adcrun.ch
    * adtr.im
    * ysear.ch
    * adb.ug
    * some issues on adf.ly
    * pixhub.eu
* added
    * ilix.in
    * safeurl.eu
    * 1tiny.net
    * miniurl.tk
    * apploadz.ru
    * adwat.ch
    * gx.si
    * ultshare.com
    * fundurl.com
    * pictureshoster.com
    * picturevip.com
    * pixsor.com
    * postimg.org
    * postimg.net
* removed
    * adli.pw
    * short.pk

## 4.28.1

* fixed
    * ad7.biz
    * cur.lv
    * some issues on linkbucks
    * img-zone.com

## 4.28.0

* fixed
    * noelshack.com
    * sh.st
    * pic-upload.de
* added
    * ysear.ch
    * picamatic.com
    * pic4you.ru
    * pic5you.ru
    * piccash.net
    * picp2.com
    * free.link2dollar.com
    * vzturl.com
    * adv.coder143.com
    * david.nhachot.info
    * dl.nhachot.info
    * fit.sh
    * zzz.gl
    * easyurl.net
    * atu.ca
    * clickthru.ca
    * goshrink.com
    * redirects.ca
    * readthis.ca
    * preview.rlu.ru
    * dapat.in
    * file.tamteo.com
    * n.shareme.in
    * typ.me
    * 01.nl
    * cun.bz
    * 2ty.cc
    * urlinn.com
    * adtr.im
    * xafox.com
    * vir.al
    * similarsites.com
    * oxyl.me
    * ad5.eu
    * kingofshrink.com
    * picstwist.com
    * ddl.animesave.com
    * u.shareme.in
    * dh10thbvu.com
* removed
    * rapeit.net

## 4.27.0

* fixed
    * 1be.biz
    * 1to4.me
    * 3ra.be
    * 4fun.tw
    * adjet.biz
    * adlot.us
    * ah-informatique.com
    * buzurl.com
    * urlcow.com
    * cli.gs
    * coin-ads.com
    * dd.ma
    * adb.ug
    * adf.ly
* added
    * pic2profit.com
    * imgurban.info
    * pixpal.net
    * my-link.pro
    * pic.apollon-fervor.com
    * adf.tuhoctoan.net
* removed
    * zpag.es
    * adultf.ly
    * cliquesbr.com.br
    * ddp.net
    * photoup.biz
    * imgwiev.tk
    * imgjav.tk
    * imgcoco.com

## 4.26.0

* changed
    * add configuration menu back
    * add server-side script source into repository
* fixed
    * imgskull.info
    * shr77.com
    * yooclick.com
* added
    * dragimage.org
    * imgfap.net
    * setlinks.us
    * 2i.cz
    * noelshack.com
    * xlink.me
    * prntscr.com
    * shrink.gs
    * aka.gr
    * tl7.us
    * buzurl.com
    * filoops.info

## 4.25.1

* fixed
    * directupload.net
    * cur.lv
    * ad7.us
    * adb.ug
    * adbla.us
    * adjet.eu
    * bc.vc
    * imgtube.net
    * hit.us
    * shortit.in
    * ssl.gs
    * urlwiz.com
    * wwy.me

## 4.25.0

* fixed
    * bulkimg.info
    * coin-ads.com
    * dd.ma
    * compability with userChrome.js + UserScriptLoader
* added
    * 08lkk.com
    * cf2.me
    * cf3.me
    * cf5.me
    * cf6.co
    * cf7.co
    * ex9.co
    * xt3.me
    * adbla.us

## 4.24.0

* fixed
    * sh.st
    * adf.ly
* added
    * rapeit.net
    * dd.ma
    * go.nicoblog-games.com
    * gamecopyworld.com
    * imgleech.com

## 4.23.0

* fixed
    * pic-upload.de
    * theseforums.com
    * ay.gy
    * adf.ly
* added
    * imgskull.info
    * imgcoin.net

## 4.22.1

* fixed
    * bc.vc

## 4.22.0

* fixed
    * shr77.com
* added
    * imgcoco.com
    * ay.gy
    * adjet.biz
    * linkbucksmedia.com
* removed
    * iiiii.in
    * ulmt.in
    * urlgator.com
    * linkgalleries.net
    * linkseer.net
    * picturesetc.net
    * qvvo.com
    * realfiles.net
    * seriousfiles.com
    * seriousurls.com
    * thesefiles.com
    * thesegalleries.com
    * thosegalleries.com
    * tinybucks.net
    * uberpicz.com
    * ubervidz.com
    * ubucks.net
    * ugalleries.net
    * urlpulse.net
    * zxxo.net

## 4.21.5

* fixed
    * bc.vc

## 4.21.4

* fixed
    * some linkbucks issues
    * bc.vc

## 4.21.3

* fixed
    * some adf.ly issues
    * yyv.co
    * shr77.com

## 4.21.2

* fixed
    * some linkbucks issues
    * adultf.ly
    * bc.vc

## 4.21.1

* fixed
    * some linkbucks issues

## 4.21.0

* fixed
    * some linkbucks issues
    * freeimgup.com
    * some adf.ly issue
* added
    * onlinepic.net
    * imgstudio.org
    * coin-ads.com
* removed
    * flickimg.com
    * hotimg.com
    * imgonion.com
    * imgmoney.com
    * hostpornpics.net
    * love69.org
    * imagehosting.gr
    * alafs.com

## 4.20.0

* fixed
    * allanalpass.com
    * some linkbucks issue
    * xlocker.net
    * help text in configuration page
* added
    * imgking.us
    * bulkimg.info
    * imgpaying.com
    * viidii.info
    * urlcow.com
    * miniurl.com
* removed
    * imagebanana.com
    * adfro.gs
    * juuh.de
    * javimage.us
    * javpicture.us
    * imgpo.st
    * imgurban.info
    * picup.in
    * shareimage.ro
    * javblog.biz
    * howtohemorrhoidscure.com
    * freeuploadimages.org
    * viidii.com

## 4.19.0

* added
    * hosturimage.com
    * imageheli.com
    * photoup.biz
    * img-zone.com
* changed
    * add "external server support" option
    * disable captcha support if above option disabled

## 4.18.0

* added
    * imgvault.pw
    * imagepong.info
    * imageback.info
    * imagebam.com
    * img.spicyzilla.com

## 4.17.0

* fixed
    * imageporter.com
* added
    * javblog.biz
    * imgspice.com

## 4.16.0

* added
    * damimage.com
    * cloudimg.net
    * catpic.biz
    * imgult.com
    * javpicture.us
    * imgflare.com
    * img3x.net

## 4.15.0

* added
    * shr77.com
    * npicture.net
    * overdream.cz
    * overpic.net
    * pic-money.ru

## 4.14.0

* added
    * imgsure.com
    * imgdollar.com
    * mrjh.org
    * myhotimage.com
    * mypixxx.lonestarnaughtygirls.com
* changed
    * re-organize source files

## 4.13.0

* added
    * xlocker.net
    * imgmaster.net
    * cliquesbr.com.br
    * imageview.me
    * 244pix.com
* removed
    * pornpicuploader.com
    * preview.jpavgod.com
    * sangjkay.biz
    * comicalpic.net
    * imagehost.thasnasty.com
    * kly.so
    * raksoyun.com
    * youlinking.com
    * tc.gg
    * eropix.me
    * freeporndumpster.com
    * bilurl.com
    * cl.my
    * imgah.com
    * imgpony.com
    * sexyimg.com
    * 1y.lt
    * biaiai.com
    * bih.cc
    * budurl.ru

## 4.12.0

* added
    * picup.in
    * keptarolo.hu
    * lostpic.net

## 4.11.0

* fixed
    * love69.org
* added
    * adf.acb.im
    * adf.sazlina.com
    * alien.apkmania.co
    * goto.adflytutor.com
    * dl.apkpro.net
    * adfly.itsrinaldo.net

## 4.10.0

* fixed
    * imgchili with deleted content
* added
    * ksn.mx
    * imgtheif.com
    * ipic.su
    * itmages.ru

## 4.9.0

* added
    * imgsavvy.com
    * imgsin.com
    * sh.st

## 4.8.1

* fixed
    * redirect policy on some sites

## 4.8.0

* added
    * imgbin.me
    * imgbox.com
    * imgcarry.com
    * imadul.com

## 4.7.0

* changed
    * add config: change_background, scale_image
* fixed
    * goimagehost.com
* remove
    * imagebam.com
* added
    * love69.org

## 4.6.0

* fixed
    * more normal links on adf.ly
    * wildcard matching rule
* added
    * imgadult.com

## 4.5.0

* fixed
    * normal links on adf.ly
* added
    * myam.me
    * kly.so
    * tc.gg

## 4.4.0

* removed
    * bridgeurl.com
* added
    * sangjkay.biz

## 4.3.0

* added
    * rijaliti.info
    * juuh.de
    * adjet.eu
    * adfro.gs
    * adb.ug
    * 1y.lt
    * ddp.net
    * hit.us
    * urlwiz.com
* removed
    * u.bb

## 4.2.1

* fixed
    * lix.in
    * link2you.ru
    * madlink.sk
    * coinurl.com
    * tr5.in

## 4.2.0

* added
    * adlot.us
    * 1to4.me
    * yooclick.com
    * ad7.biz
    * lix.in
    * link2you.ru

## 4.1.0

* fixed
    * urlcash
    * $.replace
    * coinurl.com
* added
    * picmoe.net
    * img.3ezy.net

## 4.0.0

* changed
    * add a fancy configuration page
    * split redirection stage to enhance speed
    * split image and link redirection
    * accept all url patterns
    * add test cases to test dom module

## 3.26.0

* added
    * imgnext.com
    * imagestime.com
    * imageup.ru

## 3.25.0

* added
    * imgjav.tk

## 3.24.1

* removed
    * urlvisa.com
* fixed
    * remove onbeforeunload event for every sites

## 3.24.0

* added
    * imageshost.ru
    * imageupper.com
    * imagevau.eu
    * imagezilla.net
    * imagik.fr
    * img1.imagilive.com
    * img.acianetmedia.com
    * img.deli.sh

## 3.23.1

* fixed
    * biaiai.com

## 3.23.0

* added
    * images.maxigame.by
    * imageshack.us

## 3.22.0

* added
    * imagebanana.com
    * imagehousing.com
    * imagenetz.de
    * imageno.com
    * imagenpic.com
    * imageontime.com
    * imagepix.org

## 3.21.0

* added
    * image18.org
    * imagedomino.com

## 3.20.0

* removed
    * imgjav.tk
* added
    * images.woh.to
    * hostpornpics.net
    * hotchyx.com
    * hotimages.eu
    * ifap.co
    * ifotos.pl
    * ima.so
    * image2you.ru

## 3.19.0

* added
    * fullimg.com
    * hostzi.com
    * gallerycloud.net
    * ghanaimages.co
    * gratisimage.dk
    * hornyimage.com
    * hostingfailov.com
    * hostingpics.net
    * hostpic.org

## 3.18.0

* added
    * fotosik.pl
    * fotoszok.pl
    * freakimage.com
    * freeimage.us
    * freeimagehosting.net
    * freeimgup.com

## 3.17.0

* added
    * d69.in
    * eropix.me
    * fastpics.net
    * filedump.net
    * flickimg.com
    * fotohosting.net
    * fotoo.pl

## 3.16.0

* fixed
    * imagefruit.com
* added
    * b4he.com
    * casimages.com
    * cubeupload.com
    * digitalfrenzy.net
    * dwimg.com
    * emptypix.com
    * reffbux.com
* removed
    * imgboo.me
    * imgpay.me
    * imageback.info
    * imagepong.info

## 3.15.0

* fixed
    * bilder-space.de
    * funkyimg.com
* removed
    * hostpics.info
* added
    * imagecherry.com
    * imagecurl.com
    * imagecurl.org
    * imageban.ru
    * imageban.net

## 3.14.0

* added
    * nixhelp.de
    * richlink.com

## 3.13.0

* added
    * 1pics.ru
    * 2i.sk
    * 2imgs.com
    * beeimg.com
    * bilder-space.de
    * blackcatpix.com
    * ref.so
    * thasnasty.com
    * chathu.apkmania.co
    * ultry.net
* changed
    * privide a blank page to change config

## 3.12.0

* changed
    * add configurations to enhance compatibility

## 3.11.1

* changed
    * rolling back bc.vc

## 3.11.0

* fixed
    * urlgator.com
* added
    * go2.me
    * nutshellurl.com
* changed
    * trying to optimize bc.vc loading

## 3.10.0

* fixed
    * riurl.com
    * linkbucks.com
    * short.pk
    * ichan.org
    * imgfantasy.com
    * imgwiev.tk
    * reducelnk.com
    * adli.pw
* added
    * urlgator.com
    * nsfw.in
    * bridgeurl.com
    * cli.gs
    * gkurl.us

## 3.9.0

* added
    * yep.it
    * url.ie
    * ah-informatique.com
    * depic.me
    * unfake.it
    * hotshorturl.com

## 3.8.0

* added
    * comyonet.com
    * durl.me
    * anonpic.com
    * cyberpics.net

## 3.7.0

* added
    * javimage.us
    * lnk.in
    * thinfi.com
    * urlms.com
    * vvcap.net

## 3.6.0

* changed
    * imgbabes.com
* fixed
    * sexyimg.com
    * sometimes TamperMonkey may not work
    * adf.ly lock page
* removed
    * imagecherry.com
    * ref.so
* added
    * iiiii.in
    * adultf.ly
    * robo.us
    * zo.mu
    * adli.pw

## 3.5.0

* fixed
    * cookie issues
* removed
    * adf.my.id
    * 4ks.net
    * mhz.me
    * urlsir.com
* added
    * tinyarrows.com

## 3.4.0

* fixed
    * exception's namespace
* added
    * euro-pic.eu
    * miragepics.com
    * fotolink.su
    * x.pixfarm.net
* changed
    * use resource to load css and background

## 3.3.0

* fixed
    * fix global scope for TamperMonkey's incomplete sandbox model
* added
    * imagehosting.gr
    * imgpay.me
* changed
    * image resizing and centering

## 3.2.2

* fixed
    * API error
    * imageporter.com
    * imagevenue.com

## 3.2.1

* fixed
    * duplicated rules
* changed
    * do not uglify script

## 3.2.0

* fixed
    * amateurfreak.org
    * imgnip.com
    * imgbar.net
    * imagescream.com
    * goimagehost.com
* added
    * imagefruit.com
    * cash4files.com
    * goneviral.com
    * freegaysitepass.com
    * peekatmygirlfriend.com
    * pornyhost.com
    * clb1.com
    * urlgalleries.com
    * urlcash.com
    * reducelnk.com

## 3.1.0

* added
    * imgboo.me
* fixed
    * broken replaceBody function

## 3.0.0

* removed
    * gzvd.info
    * image.torrentjav.net
    * youfap.com
    * baberepublic.com
    * hentaita.com
    * 9.bb
    * image69.us
    * jpdown.info
    * pushba.com
    * imgwoot.com
    * hosterbin.com
    * ligasampiona.com
    * imagejumbo.com
    * imgtrick.com
* changed
    * split script to parts

## 2.25.1

* fixed
    * linkbucks
    * urlz.so
    * imgbabes.com
    * funkyimg.com
    * imgonion.com

## 2.25.0

* fixed
    * ulmt.in
* added
    * urlz.so
    * ity.im

## 2.24.1

* fixed
    * cl.my
    * broken loop on Chrome

## 2.24.0

* fixed
    * adv.li
    * turboimagehost.com
    * bc.vc
    * pixhost.org
    * pics-money.ru
    * javelite.tk
* added
    * go.phpnulledscripts.com
* removed
    * advertisingg.com

## 2.23.0

* added
    * megaline.co
    * lienscash.com

## 2.22.1

* fixed
    * ibunker.us

## 2.22.0

* fixed
    * imgbabes.com
    * adlock.in
    * gallery.jpavgod.com
* added
    * yfrog.com
    * dumppix.com
    * subirimagenes.com
    * screenlist.ru
    * freeporndumpster.com
    * hotimg.com
    * freebunker.com
    * ibunker.us
    * picshare.geenza.com
* removed
    * adjoin.me
    * linkbee.com
    * shortit.in
    * picjav.net

## 2.21.0

* added
    * imgbabes.com
    * bat5.com
    * detonating.com
    * urlcash.org
    * looble.net
    * xxxs.org
    * celebclk.com
    * eightteen.com
    * smilinglinks.com
    * ulmt.in
    * cl.my
    * budurl.ru

## 2.20.0

* added
    * adv.li
    * cf.ly
    * xip.ir
    * seomafia.net
    * 4fun.tw
    * imagesnake.com

## 2.19.0

* added
    * howtohemorrhoidscure.com
    * p.pw
    * 3ra.be
    * urlsir.com
    * urlvisa.com
    * biaiai.com
    * bilurl.com
    * pixroute.com
    * adf.my.id
    * raksoyun.com
    * riurl.com
    * stash-coins.com
    * ref.so
    * rdlnk.co

## 2.18.3

* fixed
    * adf.ly
    * madlink.sk

## 2.18.2

* fixed
    * adlock.in

## 2.18.1

* fixed
    * bc.vc

## 2.18.0

* added
    * short.pk
    * bih.cc
    * mhz.me
    * tr5.in
    * link.tl
    * ssl.gs
    * hentai-hosting.com
    * z.gs
    * cur.lv
    * coinurl.com
    * url.fm
    * adlock.in

## 2.17.0

* added
    * funkyimg.com
    * shareimage.ro
    * pornpicuploader.com
    * imagepremium.com
    * freeuploadimages.org
    * tinypic.com
    * imagearn.com
    * bildr.no
    * bilder-upload.eu
    * bild.me
    * bayimg.com
    * wwy.me
    * shortit.in
    * fly2url.com
    * zpoz.net
    * 4ks.net
    * youlinking.com
* fixed
    * adf.ly
    * adcrun.ch
* removed
    * imagerabbit.com
    * s21.imgtube.us

## 2.16.0

* added
    * fastpic.ru

## 2.15.0

* added
    * imgcorn.com
    * croftimage.com
    * imageback.info
    * imagepong.info
* fixed
    * imagecorn.com
    * imgwoot.com
    * imagedecode.com

## 2.14.0

* added
    * pic-upload.de
    * bilder-hochladen.net
* fixed
    * abload.de
    * directupload.net

## 2.13.1

* fixed
    * adf.ly

## 2.13.0

* added
    * qrrro.com
* fixed
    * 1be.biz

## 2.12.1

* fixed
    * adf.ly
    * imgnip.com

## 2.12.0

* added
    * 1be.biz
    * pixup.us

## 2.11.0

* added
    * adultmove.info
    * h-animes.info
    * hosterbin.com
    * imagefolks.com
    * imagecandy.net
    * imagechili.net
    * imgtiger.com
    * imgpony.com
    * imgtrick.com
    * imgtube.net
* fixed
    * imgcloud.co
* removed
    * 2owl.net
    * kissdown.com

## 2.10.0

* added
    * goimagehost.com
    * hostpics.info
    * imagescream.com
    * imgfantasy.com
    * imgcloud.co
    * imagejumbo.com
    * imgnip.com
    * x45x.info
* fixed
    * imagerabbit.com
    * imgwiev.tk
* deprecated
    * games8y.com
    * kissdown.com


## 2.9.0

* added
    * imgah.com
* fixed
    * pics-money.ru
    * imgpo.st
    * imgserve.net


## 2.8.1

* fixed
    * fix wrapped body style
    * imgah.com


## 2.8.0

* added
    * comicalpic.net
    * image.torrentjav.net
    * preview.jpavgod.com
    * sexyimg.com
    * zeljeimage.com
    * amateurfreak.org
    * ligasampiona.com
* change
    * centralize wrapped image
    * remove timer event for wrapped body
    * run at document start


## 2.7.3

* fixed
    * imgah.com


## 2.7.2

* change
    * Always disable popup windows


## 2.7.1

* fixed
    * image69.us
    * zonezeedimage.com


## 2.7.0

* added
    * imagepicsa.com
* fixed
    * imagecherry.com
    * imgmoney.com
    * imgonion.com
    * imgrill.com
* change
    * Add log on error
    * indention style changed


## 2.6.2

* fixed
    * picjav.net
    * image69.us


## 2.6.1

* fixed
    * GreaseMonkey auto update problem


## 2.6.0

* added
    * abload.de
    * imgbar.net
    * imgwoot.com
* fixed
    * imagedecode.com


## 2.5.0

* added
    * advertisingg.com
    * imagebam.com
    * gallery.jpavgod.com
* fixed
    * bc.vc
* changed
    * redirect to image itself for some sites


## 2.4.0

* added
    * zonezeedimage.com
* fixed
    * jpdown.info
* changed
    * redirect to image itself for some sites


## 2.3.0

* added
    * pixhub.eu
    * jpdown.info
    * iamgedecode.com
    * imgah.com
* fixed
    * 4owl.info


## 2.2.0

* added
    * imgurban.info
    * directupload.net
    * picfox.org
    * javelite.tk
    * imgmoney.com
* fixed
    * 4owl.info


## 2.1.2

* fixed
    * really fix url patterns in metadata block


## 2.1.1

* fixed
    * GreaseMonkey install problem


## 2.1.0

* added
    * 4owl.info
    * bc.vc (shortcut)
    * s21.imgtube.us
* fixed
    * adf.ly
* changed
    * use match instead of include


## 2.0.1

* fixed
    * imageporter.com

## 2.0.0

* added
    * picjav.net/x
    * imagecorn.com
    * imagehosting.2owl.net
    * imgdino.com
* fixed
    * adf.ly
        * remove iframe
    * gzvd.info
        * don't redirect if picture was removed
    * hentaita.com
        * don't redirect if picture was removed
* changed
    * introduced more rules to match sites


## 1.1.2

* fixed
    * picjav.net


## 1.1.1

* fixed
    * picjav.net/picjav2


## 1.1.0

* added
    * hentaita.com
    * imgonion.com
    * imgrill.com
    * picjav.net/picjav2
    * imagecherry.com
* fixed
    * image69.us
        * fix URL matching
    * picjav.net
        * fix URL matching

* changed
    * drop String rules support
    * pass captured RegExp strings into action
    * use strict mode in whole script


## 1.0.1

* added
    * image69.us
    * gzvd.info
    * picjav.net
* fixed
    * imagetwist.com
        * remove fullscreen overlay
* changed
    * add @updateURL and @downloadURL in metadata


## 1.0.0

* initial release<|MERGE_RESOLUTION|>--- conflicted
+++ resolved
@@ -1,7 +1,10 @@
 ## TBA
 
 * fixed
-<<<<<<< HEAD
+    * autolinkach.com
+    * bolaoke.club
+    * davinsurance.com
+    * psl.pw
 * added
     * adskipme.com
     * cll.press
@@ -19,15 +22,7 @@
     * speedcar.club
     * telolet.in
 * removed
-=======
-    * autolinkach.com
-    * bolaoke.club
-    * davinsurance.com
-    * psl.pw
-* added
-* removed
     * susutinv2.com
->>>>>>> ea59fd52
 
 ## v6.18.0
 
