--- conflicted
+++ resolved
@@ -2,16 +2,13 @@
 
 * fixed
     * imgbabes.com
-<<<<<<< HEAD
+    * adlock.in
+    * gallery.jpavgod.com
 * removed
     * adjoin.me
     * linkbee.com
     * shortit.in
     * picjav.net
-=======
-    * adlock.in
-    * gallery.jpavgod.com
->>>>>>> 68f6011f
 
 ## 2.21.0
 
