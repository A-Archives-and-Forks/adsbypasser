--- conflicted
+++ resolved
@@ -3,25 +3,19 @@
 
   grunt.initConfig({
     pkg: grunt.file.readJSON('package.json'),
-<<<<<<< HEAD
-    sites: {
-      split: {
-        src: ['src/util/config.js', 'src/sites/*.js'],
-=======
     strip: {
       util: {
-        src: ['src/util/core.js', 'src/util/dom.js'],
+        src: ['src/util/core.js', 'src/util/dom.js', 'src/util/config.js'],
         dest: 'dest/util',
       },
       sites: {
         src: ['src/sites/*.js'],
->>>>>>> 558428f2
         dest: 'dest/sites',
       },
     },
     concat: {
       nopicads: {
-        src: ['src/util/metadata.js', 'dest/util/core.js', 'dest/util/dom.js', 'dest/sites/*.js'],
+        src: ['src/util/metadata.js', 'dest/util/core.js', 'dest/util/dom.js', 'dest/util/config.js', 'dest/sites/*.js'],
         dest: 'dest/nopicads.user.js',
       },
     },
