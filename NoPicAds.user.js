// ==UserScript==
// @name           NoPicAds
// @namespace      FoolproofProject
// @description    No Picture Advertisements
// @copyright      2012+, legnaleurc (https://github.com/legnaleurc/nopicads)
// @version        1.1.2
// @license        BSD
// @updateURL      http://userscripts.org/scripts/source/154858.meta.js
// @downloadURL    http://userscripts.org/scripts/source/154858.user.js
// @include        http://*.linkbucks.com/*
// @include        http://*.allanalpass.com/*
// @include        http://*.amy.gs/*
// @include        http://*.any.gs/*
// @include        http://*.baberepublic.com/*
// @include        http://*.deb.gs/*
// @include        http://*.drstickyfingers.com/*
// @include        http://*.dyo.gs/*
// @include        http://*.fapoff.com/*
// @include        http://*.filesonthe.net/*
// @include        http://*.freean.us/*
// @include        http://*.galleries.bz/*
// @include        http://*.hornywood.tv/*
// @include        http://*.linkbabes.com/*
// @include        http://*.linkgalleries.net/*
// @include        http://*.linkseer.net/*
// @include        http://*.miniurls.co/*
// @include        http://*.picbucks.com/*
// @include        http://*.picturesetc.net/*
// @include        http://*.poontown.net/*
// @include        http://*.qqc.co/*
// @include        http://*.qvvo.com/*
// @include        http://*.realfiles.net/*
// @include        http://*.rqq.co/*
// @include        http://*.seriousdeals.net/*
// @include        http://*.seriousfiles.com/*
// @include        http://*.seriousurls.com/*
// @include        http://*.sexpalace.gs/*
// @include        http://*.theseblogs.com/*
// @include        http://*.thesefiles.com/*
// @include        http://*.theseforums.com/*
// @include        http://*.thesegalleries.com/*
// @include        http://*.thosegalleries.com/*
// @include        http://*.tinybucks.net/*
// @include        http://*.tinylinks.co/*
// @include        http://*.tnabucks.com/*
// @include        http://*.tubeviral.com/*
// @include        http://*.uberpicz.com/*
// @include        http://*.ubervidz.com/*
// @include        http://*.ubucks.net/*
// @include        http://*.ugalleries.net/*
// @include        http://*.ultrafiles.net/*
// @include        http://*.urlbeat.net/*
// @include        http://*.urlpulse.net/*
// @include        http://*.whackyvidz.com/*
// @include        http://*.youfap.com/*
// @include        http://*.youfap.me/*
// @include        http://*.yyv.co/*
// @include        http://*.zff.co/*
// @include        http://*.zxxo.net/*
// @include        http://adf.ly/*
// @include        http://u.bb/*
// @include        http://9.bb/*
// @include        http://q.gs/*
// @include        http://j.gs/*
// @include        http://*.imagevenue.com/img.php?*
// @include        http://*.urlcash.net/*
// @include        http://linkbee.com/*
// @include        http://lnk.co/*
// @include        http://*alabout.com/*
// @include        http://*alafs.com/*
// @include        http://pushba.com/*
// @include        http://www.turboimagehost.com/*
// @include        http://*imageporter.com/*
// @include        http://*imagecarry.com/*
// @include        http://*imagedunk.com/*
// @include        http://*imageswitch.com/*
// @include        http://*piclambo.net/*
// @include        http://*picleet.com/*
// @include        http://*picturedip.com/*
// @include        http://*pictureturn.com/*
// @include        http://*yankoimages.net/*
// @include        http://www.pixhost.org/show/*
// @include        http://ichan.org/*
// @include        http://zpag.es/*
// @include        http://imgchili.com/show/*
// @include        http://www.viidii.com/*
// @include        http://adfoc.us/*
// @include        http://adfoc.us/serve/?id=*
// @include        http://imagetwist.com/*
// @include        http://adjoin.me/*
// @include        http://www.madlink.sk/*
// @include        http://lnx.lu/*
// @include        http://adcrun.ch/*
// @include        http://kissdown.com/viewer.php?file=*
// @include        http://imagerabbit.com/viewer.php?file=*
// @include        http://games8y.com/viewer.php?file=*
// @include        http://image69.us/viewer.php?file=*
// @include        http://gzvd.info/viewer.php?file=*
// @include        http://picjav.net/viewer.php?file=*
// @include        http://hentaita.com/viewer.php?file=*
// @include        http://picjav.net/picjav2/viewer.php?file=*
// @include        http://picjav.net/x/viewer.php?file=*
// @include        http://bc.vc/*
// @include        http://imgonion.com/*
// @include        http://imgrill.com/*
// @include        http://imagecherry.com/*
// @include        http://imagecorn.com/*
// @include        http://imagehosting.2owl.net/*
// @exclude        http://www.linkbucks.com/
// @exclude        http://linkbee.com/
// @exclude        http://lnk.co/
// @exclude        http://adf.ly/*market.php?*
// @exclude        http://adf.ly/?default_ad*
// ==/UserScript==

( function() {
	'use strict';

	function Actions() {
		this.targetUrl = null;
	}
	Actions.prototype = {
		run: function() {
			var runner = this.find( {
				hostname: window.location.hostname,
				pathname: window.location.pathname,
			} );
			if( runner ) {
				runner();
			}
		},

		find: function( uri ) {
			for( var i in this.patterns ) {
				var pattern = this.patterns[i];
				var matched = {};
				for( var part in pattern.rule ) {
					matched[part] = pattern.rule[part].exec( uri[part] );
					if( !matched[part] ) {
						matched = null;
						break;
					}
				}
				if( matched ) {
					return pattern.run.bind( this, matched );
				}
			}
			return null;
		},

		redirect: function(){
			if(this.targetUrl)
				window.location.replace(this.targetUrl);
		},

		cleanTimer: function(){
			var intervalID=setInterval('0', 10);
			while(--intervalID>0)
				clearInterval(intervalID);
		},

		disableWindowOpen: function(){
			if(unsafeWindow){
				unsafeWindow.open = function(){};
			}

			if(window){
				window.open = function(){};
			}
		},

		patterns: [
			// linkbucks
			{
				rule: {
					hostname: /^[\w]{8}\..*\.(com?|net|gs|me|tv|bz|us)/,
				},
				run: function(){
					var matches;

					this.cleanTimer();

					if(unsafeWindow && unsafeWindow.Lbjs && unsafeWindow.Lbjs.TargetUrl)
						this.targetUrl=unsafeWindow.Lbjs.TargetUrl;
					else if((matches=document.body.innerHTML.match(/TargetUrl\s*=\s*['"]([^'"]+)['"]/)) && matches)
						this.targetUrl=matches[1];
					this.redirect();
				}
			},

			// alabout
			{
				rule: {
					hostname: /(alabout|alafs)\.com/,
				},
				run: function(){
					var o=document.getElementsByTagName('a');
					for(var i in o)
						if(/http:\/\/(www\.)?(alabout|alafs)\.com\/j\.phtml\?url=/.test(o[i].href))
							o[i].href=o[i].textContent;
				}
			},

			// imageporter
			{
				rule: {
					hostname: /(imagecarry|imagedunk|imageporter|imageswitch|picleet|picturedip|pictureturn)\.com|(piclambo|yankoimages)\.net/,
				},
				run: function(){
					var o;

					if(o=document.getElementById('firopage')){
						o.parentNode.removeChild(o);
					}

					o=document.getElementsByTagName('iframe');
					for(i=o.length-1;i>=0;i--){
						o[i].parentNode.removeChild(o[i]);
					}

					o=(document.compatMode=='CSS1Compat') ? document.documentElement : document.body;
					o.style.overflow='auto';

					this.cleanTimer();
					this.disableWindowOpen();
				}
			},

			// adf
			{
				rule: {
					hostname: /adf.ly|[u9]\.bb|[jq]\.gs/,
				},
				run: function(){
					var head = document.getElementsByTagName('head')[0].innerHTML;
					var matches = head.match(/var\s+url\s*=\s*['"](.+)['"]/);
					var that = this;

					if(matches){
						var ad = document.querySelector( 'body iframe' );
						ad.parentNode.removeChild( ad );
						window.setTimeout(function(){
							that.targetUrl=matches[1];
							that.redirect();
						}, 5000);
					}
					else if((matches = document.location.href.toString().match(/\/(https?:\/\/.+)/))) {
						that.targetUrl = matches[1];
						that.redirect();
					}
				}
			},

			// turboimagehost
			{
				rule: {
					hostname: /turboimagehost\.com/,
				},
				run: function(){
					var o;
					if((o=document.getElementById('blanket')))
						o.style.width='0px';
					if((o=document.getElementById('popUpDiv1')))
						o.style.visibility='hidden';
				}
			},

			// imagevenue
			{
				rule: {
					hostname: /imagevenue\.com/,
				},
				run: function(){
					var o;
					if((o=document.getElementById('interContainer')))
						o.style.display='none';
					if((o=document.getElementById('interVeil')))
						o.style.display='none';
				}
			},

			// linkbee
			{
				rule: {
					hostname: /(linkbee\.com|lnk\.co)/,
				},
				run: function(){
					var o;
					if((o=document.getElementById('urlholder')))
						this.targetUrl=o.value;
					else if((o=document.getElementById('skipBtn')))
						this.targetUrl=o.getElementsByTagName('a')[0].href;
					else
						this.targetUrl=document.title.replace(/(LNK.co|Linkbee)\s*:\s*/,'');
					this.redirect();
				}
			},

			// zpag
			{
				rule: {
					hostname: /zpag\.es/,
				},
				run: function(){
					var matches=document.getElementsByTagName('head')[0].innerHTML.match(/window\.location\s*=\s*(['"])((?:\\\1|[^\1])*?)\1/);
					if(matches)
						this.targetUrl=matches[2];
					this.redirect();
				}
			},

			// pixhost
			{
				rule: {
					hostname: /www\.pixhost\.org/,
				},
				run: function(){
					var o;
					if((o=document.getElementById('web'))){
						o.style.display='block';

						if((o=document.getElementById('js')))
							o.parentNode.removeChild(o);

						if((o=document.getElementById('chatWindow')))
							o.parentNode.removeChild(o);

						if((o=document.getElementById('taskbar')))
							o.parentNode.removeChild(o);
					}
				}
			},

			// ichan
			{
				rule: {
					hostname: /ichan\.org/,
				},
				run: function(){
					var o=document.getElementsByTagName('a');
					var l=o.length;
					for(var i=0; i<l; i++){
						if(o[i].href.indexOf('/url/http://')>-1)
							o[i].href=o[i].href.replace(/http:\/\/.+\/url\/(?=http:\/\/)/,'');
					}
				}
			},

			// urlcash
			{
				rule: {
					hostname: /urlcash\.net/,
				},
				run: function(){
					var matches;
					if(unsafeWindow)
						this.targetUrl=unsafeWindow.linkDestUrl;
					else if((matches=document.body.innerHTML.match(/linkDestUrl = '(.+)'/)) && matches)
						this.targetUrl=matches[1];
					this.redirect();
				}
			},

			// pushba
			{
				rule: {
					hostname: /pushba\.com/,
				},
				run: function(){
					var o;
					if((o=document.getElementById('urlTextBox')))
						this.targetUrl=o.value;
					this.redirect();
				}
			},

			// imgchili
			{
				rule: {
					hostname: /imgchili\.com/,
				},
				run: function(){
					var o;
					if((o=document.getElementById('ad')))
						o.parentNode.removeChild(o);

					if((o=document.getElementById('all')))
						o.style.display='';
				}
			},

			// viidii
			{
				rule: {
					hostname: /www\.viidii\.com/,
				},
				run: function(){
					var o;
					if((o=document.getElementById('directlink'))){
						this.targetUrl=o.href;
						this.redirect();
					}
				}
			},

			// adfoc
			{
				rule: {
					hostname: /adfoc\.us/,
				},
				run: function(){
					// FIXME mutation events has been deprecated, consider rewrite with
					// mutation observer
					document.addEventListener('DOMNodeInserted', (function(that){
						var o;
						return function(){
							o=document.getElementById('showSkip');
							if(o && !this.targetUrl){
								that.targetUrl=o.getElementsByTagName('a')[0].href;
								that.redirect();
							}
						}
					})(this), null);
				}
			},

			// imagetwist
			{
				rule: {
					hostname: /imagetwist\.com/,
				},
				run: function(){
					var o = null;
					if((o = document.getElementById('chatWindow'))){
						o.parentNode.removeChild(o);
					}
					if((o = document.getElementById('popupOverlay'))){
						o.parentNode.removeChild(o);
					}

					this.disableWindowOpen();
				}
			},

			// adjoin
			{
				rule: {
					hostname: /adjoin\.me/,
				},
				run: function() {
					this.targetUrl=document.location.toString().replace(/adjoin\.me\/\d+\//, '');
					this.redirect();
				}
			},

			// madlink
			{
				rule: {
					hostname: /www\.madlink\.sk/,
				},
				run: function(){
					document.getElementById('gosterbeni').getElementsByClassName('button')[0].click();
				}
			},

			// lnxlu
			{
				rule: {
					hostname: /lnx\.lu/,
				},
				run: function() {
					this.targetUrl = document.getElementById('clickbtn').getElementsByTagName('a')[0].href;
					this.redirect();
				}
			},

			// Provided by tuxie.forte@userscripts.org
			// adcrun
			{
				rule: {
					hostname: /adcrun\.ch/,
				},
				run: function(){
					var matches, opts, scripts = document.getElementsByTagName('script');
					opts = '';
					for(var i=0; i<scripts.length; ++i){
						if(scripts[i].innerHTML.indexOf('eval')!=-1){
							matches = scripts[i].innerHTML.match(/\|button\|(\d+)/);
							matches && (opts = 'opt=make_log&args[oid]=' + matches[1]);

							matches = scripts[i].innerHTML.match(/lid\|oid\|(\d+)\|(\d+)/i);
							matches && (opts += '&args[lid]='+matches[1]+'&args[oid]=' + matches[2] + '&args[ref]=');
						}
					}
					var xhr = function(params){
						var ajax=new XMLHttpRequest();
						ajax.open('POST', '/links/ajax.fly.php', true);
						ajax.setRequestHeader('Content-type', 'application/x-www-form-urlencoded');
						ajax.onreadystatechange=(function(that){
							return function(){
								if(ajax.readyState == 4 && ajax.status == 200){
									var jj = eval('(' + ajax.responseText + ')');
									if(jj.message){
										top.location.href = jj.message.url
									}else{
										window.setTimeout(function(){ xhr(params) }, 2000);
									}
								}
							}
						})(this);
						ajax.send(params);
					};
					window.setTimeout(function(){
						xhr(encodeURI(opts))
					}, 1200);
				}
			},

			// mihalism
			{
				rule: {
					hostname: /(imagerabbit|kissdown|games8y)\.com/,
				},
				run: function(){
					this.targetUrl = document.location.href.toString().replace('viewer.php?file=', 'images/');
					this.redirect();
				}
			},

			// bcvc
			{
				rule: {
					hostname: /bc\.vc/,
				},
				run: function() {
					var matches = null;
					var opts = '';
					var scripts = document.getElementsByTagName( 'script' );
					for( var i = 0; i < scripts.length; ++i ) {
						if( scripts[i].innerHTML.indexOf( 'eval' ) !== -1 ) {
							matches = scripts[i].innerHTML.match( /aid:(\d+),lid:(\d+),oid:(\d+)/ );
							matches && (opts = [ 'opt=make_log&args[aid]=', matches[1], '&args[lid]=', matches[2], '&args[oid]=', matches[3], '&args[ref]=' ].join( '' ) );
						}
					}

					var xhr = function( params ) {
						var ajax = new XMLHttpRequest();
						ajax.open( 'POST', '/fly/ajax.fly.php', true );
						ajax.setRequestHeader( 'Content-type', 'application/x-www-form-urlencoded' );
						ajax.onreadystatechange = ( function( that ) {
							return function() {
								if( ajax.readyState == 4 && ajax.status == 200 ) {
									var jj = eval( '(' + ajax.responseText + ')' );
									if( jj.message ) {
										top.location.href = jj.message.url;
									} else {
										window.setTimeout(function(){ xhr(params) }, 2000);
									}
								}
							}
						} )( this );
						ajax.send( params );
					};

					window.setTimeout( function() {
						xhr( encodeURI( opts ) );
					}, 1200 );
				}
			},

<<<<<<< HEAD
			mihalism1: {
				rule: /image69\.us/,
=======
			// mihalism1
			{
				rule: {
					hostname: /image69\.us|picjav\.net/,
				},
>>>>>>> a3836e6b
				run: function() {
					var a = document.querySelector( '#page_body a' );
					var s = a.href;
					// the real link does not immediately appears after http://
					this.targetUrl = 'http://' + s.substr( s.lastIndexOf( window.location.hostname ) );
					this.redirect();
				},
			},

			// mihalism2
			{
				rule: {
					hostname: /gzvd\.info|hentaita\.com/,
				},
				run: function() {
					var a = document.querySelector( '#page_body a' );
					var s = a.href;
					// the real link is diffirent from original host
					var i = s.lastIndexOf( 'http://' );
					if( i >= 0 ) {
						this.targetUrl = s.substr( i );
						this.redirect();
					}
				},
			},

<<<<<<< HEAD
			imgonion: {
				rule: /imgonion\.com|imgrill\.com|imagecorn\.com/,
=======
			// imgonion
			{
				rule: {
					hostname: /imgonion\.com|imgrill\.com/,
				},
>>>>>>> a3836e6b
				run: function() {
					this.disableWindowOpen();
					var node = document.querySelector( '#continuetoimage > form input' );
					if( node ) {
						node.click();
					} else {
						node = document.querySelector( '#overlayBg' );
						if( node ) {
							node.parentNode.removeChild( node );
						}
						node = document.querySelector( '#footer' );
						if( node ) {
							node = node.nextSibling;
							node.parentNode.removeChild( node );
						}
					}
				},
			},

			// imagecherry
			{
				rule: {
					hostname: /imagecherry\.com/,
				},
				run: function() {
					var b = document.querySelector( 'body' );
					if( b.id ) {
						b.parentNode.removeChild( b );
						b = document.querySelector( 'body' );
						b.style.display = 'block';
					}
				},
			},
<<<<<<< HEAD

			mihalism3: {
				rule: /picjav\.net/,
				run: function() {
					if( window.location.pathname.indexOf( '/x/' ) === 0 ) {
						var a = document.querySelector( '#page_body a' );
					} else {
						var a = document.querySelectorAll( '#page_body a' );
						a = a[1];
					}
					var s = a.href;
					if( window.location.pathname.indexOf( '/x/' ) === 0 ) {
						this.targetUrl = s;
						this.redirect();
					} else {
						// the real link does not immediately appears after http://
						a = s.lastIndexOf( window.location.hostname );
						if( a >= 0 ) {
							this.targetUrl = 'http://' + s.substr( a );
							this.redirect();
						}
					}
				},
			},

			imagehosting: {
				rule: /imagehosting\.2owl\.net/,
				run: function() {
					var d = document.querySelector( '#warning' );
					d.parentNode.removeChild( d );
				},
			},
		}
=======
		],
>>>>>>> a3836e6b
	}

	var action = new Actions();
	action.run();

} )();<|MERGE_RESOLUTION|>--- conflicted
+++ resolved
@@ -568,21 +568,16 @@
 				}
 			},
 
-<<<<<<< HEAD
-			mihalism1: {
-				rule: /image69\.us/,
-=======
-			// mihalism1
-			{
-				rule: {
-					hostname: /image69\.us|picjav\.net/,
-				},
->>>>>>> a3836e6b
-				run: function() {
+			// image69
+			{
+				rule: {
+					hostname: /image69\.us/,
+				},
+				run: function( m ) {
 					var a = document.querySelector( '#page_body a' );
 					var s = a.href;
 					// the real link does not immediately appears after http://
-					this.targetUrl = 'http://' + s.substr( s.lastIndexOf( window.location.hostname ) );
+					this.targetUrl = 'http://' + s.substr( s.lastIndexOf( m.hostname[0] ) );
 					this.redirect();
 				},
 			},
@@ -596,24 +591,21 @@
 					var a = document.querySelector( '#page_body a' );
 					var s = a.href;
 					// the real link is diffirent from original host
-					var i = s.lastIndexOf( 'http://' );
-					if( i >= 0 ) {
-						this.targetUrl = s.substr( i );
+					a = s.lastIndexOf( 'http://' );
+					if( a >= 0 ) {
+						this.targetUrl = s.substr( a );
 						this.redirect();
 					}
 				},
 			},
 
-<<<<<<< HEAD
-			imgonion: {
-				rule: /imgonion\.com|imgrill\.com|imagecorn\.com/,
-=======
 			// imgonion
-			{
-				rule: {
-					hostname: /imgonion\.com|imgrill\.com/,
-				},
->>>>>>> a3836e6b
+			// imgrill
+			// imagecorn
+			{
+				rule: {
+					hostname: /imgonion\.com|imgrill\.com|imagecorn\.com/,
+				},
 				run: function() {
 					this.disableWindowOpen();
 					var node = document.querySelector( '#continuetoimage > form input' );
@@ -647,44 +639,52 @@
 					}
 				},
 			},
-<<<<<<< HEAD
-
-			mihalism3: {
-				rule: /picjav\.net/,
-				run: function() {
-					if( window.location.pathname.indexOf( '/x/' ) === 0 ) {
-						var a = document.querySelector( '#page_body a' );
-					} else {
-						var a = document.querySelectorAll( '#page_body a' );
-						a = a[1];
-					}
+
+			// picjav.net/x
+			{
+				rule: {
+					hostname: /picjav\.net/,
+					pathname: /\/x\/.+/,
+				},
+				run: function() {
+					var a = document.querySelector( '#page_body a' );
 					var s = a.href;
-					if( window.location.pathname.indexOf( '/x/' ) === 0 ) {
-						this.targetUrl = s;
+					this.targetUrl = s;
+					this.redirect();
+				},
+			},
+
+			// picjav.net
+			// picjav.net/picjav2
+			{
+				rule: {
+					hostname: /picjav\.net/,
+				},
+				run: function( m ) {
+					var a = document.querySelectorAll( '#page_body a' );
+					a = a[1];
+					var s = a.href;
+					// the real link does not immediately appears after http://
+					a = s.lastIndexOf( m.hostname[0] );
+					if( a >= 0 ) {
+						this.targetUrl = 'http://' + s.substr( a );
 						this.redirect();
-					} else {
-						// the real link does not immediately appears after http://
-						a = s.lastIndexOf( window.location.hostname );
-						if( a >= 0 ) {
-							this.targetUrl = 'http://' + s.substr( a );
-							this.redirect();
-						}
-					}
-				},
-			},
-
-			imagehosting: {
-				rule: /imagehosting\.2owl\.net/,
+					}
+				},
+			},
+
+			// imagehosting
+			{
+				rule: {
+					hostname: /imagehosting\.2owl\.net/,
+				},
 				run: function() {
 					var d = document.querySelector( '#warning' );
 					d.parentNode.removeChild( d );
 				},
 			},
-		}
-=======
 		],
->>>>>>> a3836e6b
-	}
+	};
 
 	var action = new Actions();
 	action.run();
