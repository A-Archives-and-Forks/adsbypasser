// ==UserScript==
// @name           NoPicAds
// @namespace      FoolproofProject
// @description    No Picture Advertisements
// @copyright      2012+, legnaleurc (https://github.com/legnaleurc/nopicads)
// @version        2.21.0
// @license        BSD
// @updateURL      https://userscripts.org/scripts/source/154858.meta.js
// @downloadURL    https://userscripts.org/scripts/source/154858.user.js
// @grant          unsafeWindow
// @grant          GM_xmlhttpRequest
// @run-at         document-start
// ==adfly==
// @match          http://adf.ly/*
// @match          http://9.bb/*
// @match          http://u.bb/*
// @match          http://j.gs/*
// @match          http://q.gs/*
// @exclude        http://adf.ly/*market.php?*
// @exclude        http://adf.ly/?default_ad*
// ==/adfly==
// ==linkbucks==
// @match          http://*.allanalpass.com/*
// @match          http://*.amy.gs/*
// @match          http://*.any.gs/*
// @match          http://*.baberepublic.com/*
// @match          http://*.deb.gs/*
// @match          http://*.drstickyfingers.com/*
// @match          http://*.dyo.gs/*
// @match          http://*.fapoff.com/*
// @match          http://*.filesonthe.net/*
// @match          http://*.freean.us/*
// @match          http://*.galleries.bz/*
// @match          http://*.hornywood.tv/*
// @match          http://*.linkbabes.com/*
// @match          http://*.linkbucks.com/*
// @match          http://*.linkgalleries.net/*
// @match          http://*.linkseer.net/*
// @match          http://*.miniurls.co/*
// @match          http://*.picbucks.com/*
// @match          http://*.picturesetc.net/*
// @match          http://*.poontown.net/*
// @match          http://*.qqc.co/*
// @match          http://*.qvvo.com/*
// @match          http://*.realfiles.net/*
// @match          http://*.rqq.co/*
// @match          http://*.seriousdeals.net/*
// @match          http://*.seriousfiles.com/*
// @match          http://*.seriousurls.com/*
// @match          http://*.sexpalace.gs/*
// @match          http://*.theseblogs.com/*
// @match          http://*.thesefiles.com/*
// @match          http://*.theseforums.com/*
// @match          http://*.thesegalleries.com/*
// @match          http://*.thosegalleries.com/*
// @match          http://*.tinybucks.net/*
// @match          http://*.tinylinks.co/*
// @match          http://*.tnabucks.com/*
// @match          http://*.tubeviral.com/*
// @match          http://*.uberpicz.com/*
// @match          http://*.ubervidz.com/*
// @match          http://*.ubucks.net/*
// @match          http://*.ugalleries.net/*
// @match          http://*.ultrafiles.net/*
// @match          http://*.urlbeat.net/*
// @match          http://*.urlpulse.net/*
// @match          http://*.whackyvidz.com/*
// @match          http://*.youfap.com/*
// @match          http://*.youfap.me/*
// @match          http://*.yyv.co/*
// @match          http://*.zff.co/*
// @match          http://*.zxxo.net/*
// ==/linkbucks==
// ==Mihalism Multi Host v1==
// @match          http://freeuploadimages.org/viewer.php?file=*
// @match          http://gallery.jpavgod.com/viewer.php?file=*
// @match          http://hentai-hosting.com/viewer.php?file=*
// @match          http://imagepremium.com/viewer.php?file=*
// @match          http://pornpicuploader.com/viewer.php?file=*
// @match          http://shareimage.ro/viewer.php?file=*
// ==/Mihalism Multi Host v1==
// ==Mihalism Multi Host v2==
// @match          http://image69.us/x/viewer.php?file=*
// @match          http://jpdown.info/viewer.php?file=*
// ==/Mihalism Multi Host v2==
// ==Mihalism Multi Host v3==
// @match          http://gzvd.info/viewer.php?file=*
// @match          http://hentaita.com/viewer.php?file=*
// @match          http://howtohemorrhoidscure.com/viewer.php?file=*
// ==/Mihalism Multi Host v3==
// ==Mihalism Multi Host==
// @match          http://image69.us/viewer.php?file=*
// @match          http://preview.jpavgod.com/*.html
// ==/Mihalism Multi Host==
// ==CF Image Host==
// @match          http://*.imgjav.tk/?pm=*
// @match          http://imgurban.info/?pm=*
// ==/CF Image Host==
// ==imgonion==
// @match          http://imagecorn.com/img-*.html
// @match          http://imagepicsa.com/img-*.html
// @match          http://imgcandy.net/img-*.html
// @match          http://imgcloud.co/img-*.html
// @match          http://imgcorn.com/img-*.html
// @match          http://imgmoney.com/img-*.html
// @match          http://imgonion.com/img-*.html
// @match          http://imgrill.com/img-*.html
// @match          http://imgtube.net/img-*.html
// @match          http://imgwoot.com/img-*.html
// @match          http://pixup.us/img-*.html
// @match          http://www.imagefolks.com/img-*.html
// ==/imgonion==
// ==imageporter==
// @match          http://*.imagecarry.com/*
// @match          http://*.imagedunk.com/*
// @match          http://*.imageporter.com/*
// @match          http://*.imageswitch.com/*
// @match          http://*.piclambo.net/*
// @match          http://*.picleet.com/*
// @match          http://*.picturedip.com/*
// @match          http://*.pictureturn.com/*
// @match          http://*.pixroute.com/*
// @match          http://*.yankoimages.net/*
// ==/imageporter==
// ==reklama==
// @match          http://comicalpic.net/img-*.html
// @match          http://croftimage.com/img-*.html
// @match          http://hosterbin.com/img-*.html
// @match          http://image.torrentjav.net/img-*.html
// @match          http://imagedecode.com/img-*.html
// @match          http://imgserve.net/img-*.html
// @match          http://ligasampiona.com/img-*.html
// @match          http://zeljeimage.com/img-*.html
// @match          http://zonezeedimage.com/img-*.html
// ==/reklama==
// ==picfox==
// @match          http://amateurfreak.org/share-*.html
// @match          http://picfox.org/*
// ==/picfox==
// ==imagecherry==
// @match          http://imagecherry.com/*
// @match          http://imagejumbo.com/*
// @match          http://imgpo.st/*
// ==/imagecherry==
// ==imgdino==
// @match          http://imgdino.com/viewer.php?file=*
// @match          http://imgtiger.com/viewer.php?file=*
// ==/imgdino==
// ==imgpony==
// @match          http://imgpony.com/viewer3.php?img=*
// @match          http://imgtrick.com/viewer3.php?img=*
// ==imgpony==
// ==imgchili==
// @match          http://imgchili.com/show/*
// @match          http://imgchili.net/show/*
// ==/imgchili==
// ==hanimes==
// @match          http://www.adultmove.info/*/*/*.html
// @match          http://www.h-animes.info/*/*/*.html
// ==hanimes==
// ==imageback==
// @match          http://imageback.info/view-image/*
// @match          http://imagepong.info/view-image/*
// ==/imageback==
// ==abload==
// @match          http://*.abload.de/image.php?img=*
// @match          http://abload.de/image.php?img=*
// @match          http://fastpic.ru/view/*.html
// @match          http://funkyimg.com/viewer.php?img=*
// ==/abload==
// ==adcrun==
// @match          http://4ks.net/*
// @match          http://adcrun.ch/*
// @match          http://biaiai.com/*
// @match          http://bih.cc/*
// @match          http://www.budurl.ru/*
// @match          http://fly2url.com/*
// @match          http://link.tl/*
// @match          http://mhz.me/*
// @match          http://raksoyun.com/*
// @match          http://short.pk/*
// @match          http://ssl.gs/*
// @match          http://tr5.in/*
// @match          http://urlsir.com/*
// @match          http://urlvisa.com/*
// @match          http://wwy.me/*
// @match          http://youlinking.com/*
// @match          http://zpoz.net/*
// @exclude        http://4ks.net/
// @exclude        http://adcrun.ch/
// @exclude        http://biaiai.com/
// @exclude        http://bih.cc/
// @exclude        http://www.budurl.ru/
// @exclude        http://fly2url.com/
// @exclude        http://link.tl/
// @exclude        http://mhz.me/
// @exclude        http://raksoyun.com/
// @exclude        http://short.pk/
// @exclude        http://short.pk/*.php
// @exclude        http://ssl.gs/
// @exclude        http://tr5.in/
// @exclude        http://urlsir.com/
// @exclude        http://urlvisa.com/
// @exclude        http://wwy.me/
// @exclude        http://youlinking.com/
// @exclude        http://zpoz.net/
// ==/adcrun==
// ==lnxlu==
// @match          http://lnx.lu/*
// @match          http://url.fm/*
// @match          http://z.gs/*
// ==/lnxlu==
// ==coinurl==
// @match          http://coinurl.com/*
// @match          http://cur.lv/*
// ==/coinurl==
// ==advertisingg==
// @match          http://adf.my.id/*
// @match          http://advertisingg.com/*
// @match          http://riurl.com/*
// ==/advertisingg==
// ==lnkco==
// @match          http://lnk.co/*
// @match          http://rdlnk.co/*
// @exclude        http://lnk.co/
// ==/lnkco==
// ==urlcash==
// @match          http://*.bat5.com/*
// @match          http://*.celebclk.com/*
// @match          http://*.detonating.com/*
// @match          http://*.eightteen.com/*
// @match          http://*.looble.net/*
// @match          http://*.smilinglinks.com/*
// @match          http://*.urlcash.net/*
// @match          http://*.urlcash.org/*
// @match          http://*.xxxs.org/*
// @match          http://celebclk.com/*
// ==/urlcash==
// ==else==
// @match          http://*.4owl.info/*
// @match          http://*.alabout.com/*
// @match          http://*.alafs.com/*
// @match          http://*.directupload.net/file/*.htm
// @match          http://*.imagebam.com/image/*
// @match          http://*.imagevenue.com/img.php?*
// @match          http://*.yfrog.com/*
// @match          http://1be.biz/s.php?*
// @match          http://3ra.be/*
// @match          http://4fun.tw/*
// @match          http://adfoc.us/*
// @match          http://adfoc.us/serve/?id=*
// @match          http://adlock.in/*
// @match          http://adv.li/*
// @match          http://bayimg.com/*
// @match          http://bc.vc/*
// @match          http://bildr.no/view/*
// @match          http://bilurl.com/*
// @match          http://cf.ly/*
// @match          http://cl.my/*
// @match          http://goimagehost.com/xxx/*
// @match          http://ichan.org/*
// @match          http://imagearn.com/image.php?id=*
// @match          http://imagescream.com/img/soft/*
// @match          http://imagetwist.com/*
// @match          http://imgah.com/*
// @match          http://imgbar.net/*
// @match          http://imgfantasy.com/?p=*
// @match          http://imgwiev.tk/?pm=*
// @match          http://javelite.tk/*
// @match          http://madlink.sk/*
// @match          http://p.pw/*
// @match          http://pixhub.eu/*
// @match          http://pushba.com/*
// @match          http://qrrro.com/images/*.html
// @match          http://ref.so/*
// @match          http://seomafia.net/*
// @match          http://stash-coins.com/*
// @match          http://tinypic.com/view.php?pic=*
// @match          http://ulmt.in/*
// @match          http://www.bild.me/bild.php?file=*
// @match          http://www.bilder-hochladen.net/files/*.html
// @match          http://www.bilder-upload.eu/show.php?file=*
// @match          http://www.dumppix.com/viewer.php?*
// @match          http://www.hostpics.info/view.php?filename=*
// @match          http://www.imagesnake.com/index.php?*
// @match          http://www.imagesnake.com/show/*
// @match          http://www.imgbabes.com/*.html
// @match          http://www.imgnip.com/viewerr*.php?file=*
// @match          http://www.pic-upload.de/view-*.html
// @match          http://www.pics-money.ru/*
// @match          http://www.pixhost.org/show/*
// @match          http://www.sexyimg.com/*
// @match          http://www.turboimagehost.com/*
// @match          http://www.viidii.com/*
// @match          http://www.x45x.info/?pt=*
// @match          http://xip.ir/*
// @match          http://zpag.es/*
// @exclude        http://madlink.sk/
// @exclude        http://madlink.sk/*.html
// @exclude        http://www.linkbucks.com/
// @exclude        http://www.pics-money.ru/allimage/*
// ==/else==
// ==/UserScript==

(function () {
  'use strict';


  function NoPicAdsError (message) {
    this.message = message;
    this._setupStack();
  }
  NoPicAdsError.prototype = Object.create(Error.prototype);
  NoPicAdsError.prototype.constructor = NoPicAdsError;
  NoPicAdsError.prototype.name = 'NoPicAdsError';
  NoPicAdsError.prototype._setupStack = function () {
    if (Error.captureStackTrace) {
      // V8-like
      Error.captureStackTrace(this, this.constructor);
    } else {
      // fallback to Mozilla-like
      this._stack = this._stack ? this._stack.slice(1) : Error().stack.split('\n').slice(2);
      var e = this._stack[0].match(/^.*@(.*):(\d*)$/);
      this.fileName = e[1];
      this.lineNumber = e[2];
      this.stack = this._stack.join('\n');
    }
  };

  function DomNotFoundError (selector) {
    NoPicAdsError.call(this, $T('`{0}` not found', selector));
    this._setupStack();
  }
  DomNotFoundError.prototype = Object.create(NoPicAdsError.prototype);
  DomNotFoundError.prototype.constructor = DomNotFoundError;
  DomNotFoundError.prototype.name = 'DomNotFoundError';

  function CollectionProxy (collection) {
    this._c = collection;
  }
  CollectionProxy._any = function (c, fn) {
    if (c.some) {
      return c.some(fn);
    }
    if (c instanceof NodeList) {
      return Array.prototype.some.call(c, fn);
    }
    for (var k in c) {
      if (c.hasOwnProperty(k)) {
        if (fn(c[k], k, c)) {
          return true;
        }
      }
    }
    return false;
  };
  CollectionProxy._all = function (c, fn) {
    if (c.every) {
      return c.every(fn);
    }
    if (c instanceof NodeList) {
      return Array.prototype.every.call(c, fn);
    }
    for (var k in c) {
      if (c.hasOwnProperty(k)) {
        if (!fn(c[k], k, c)) {
          return false;
        }
      }
    }
    return true;
  };
  CollectionProxy.prototype.each = function (fn) {
    if (this._c.forEach) {
      // Array
      this._c.forEach(fn);
    } else if (this._c instanceof NodeList) {
      // Array-like
      Array.prototype.forEach.call(this._c, fn);
    } else {
      // Object
      for (var k in this._c) {
        if (this._c.hasOwnProperty(k)) {
          fn(this._c[k], k, this._c);
        }
      }
    }
    return this;
  };
  CollectionProxy.prototype.find = function (fn) {
    var result;
    CollectionProxy._any(this._c, function (value, index, self) {
      if (fn(value, index, self)) {
        result = value;
        return true;
      }
    });
    return result;
  };
  CollectionProxy.prototype.all = function (fn) {
    return CollectionProxy._all(this._c, fn);
  };


  function $ (selector, context) {
    if (!context || !context.querySelector) {
      context = document;
    }
    var n = context.querySelector(selector);
    if (!n) {
      throw new DomNotFoundError(selector);
    }
    return n;
  }

  function $_ (selector, context) {
    try {
      return $(selector, context);
    } catch (e) {
      $info(e);
      return null;
    }
  }

  function $C (collection) {
    return new CollectionProxy(collection);
  }

  function $$ (selector, context) {
    if (!context || !context.querySelector) {
      context = document;
    }
    var ns = context.querySelectorAll(selector);
    return $C(ns);
  }

  function $T (s) {
    if (!s || arguments.length < 2) {
      return s;
    }

    var T = {
      '{{': '{',
      '}}': '}',
    };
    var args = Array.prototype.slice.call(arguments, 1);
    var kwargs = args[args.length-1];

    return s.replace(/\{\{|\}\}|\{([^\}]+)\}/g, function (m, key) {
      if (T.hasOwnProperty(m)) {
        return T[m];
      }
      if (args.hasOwnProperty(key)) {
        return args[key];
      }
      if (kwargs.hasOwnProperty(key)) {
        return kwargs[key];
      }
      return m;
    });
  }

  function $nop () {
  }

  (function () {

    function log (method, args) {
      args = Array.prototype.slice.call(args);
      args.unshift('NoPicAds:');
      console[method].apply(console, args);
    }

    window.$info = function () {
      log('info', arguments);
    };

    window.$warn = function () {
      log('warn', arguments);
    };

  }());

  (function () {

    function toQuery (data) {
      if (typeof data === 'string') {
        return data;
      }
      if (data instanceof String) {
        return data.toString();
      }
      var tmp = [];
      for (var key in data) {
        tmp.push(key + '=' + data[key]);
      }
      return tmp.join('&');
    }

    function ajax (method, url, data, callback) {
      var controller = GM_xmlhttpRequest({
        method: method,
        url: url,
        data: encodeURI(toQuery(data)),
        headers: {
          'Content-Type': 'application/x-www-form-urlencoded',
        },
        onload: function (response) {
          callback(response.responseText);
        }
      });

      return controller;
    }

    function go (path, params, method) {
      // Set method to post by default, if not specified.
      method = method || 'post';

      // The rest of this code assumes you are not using a library.
      // It can be made less wordy if you use one.
      var form = document.createElement('form');
      form.method = method;
      form.action = path;

      for (var key in params) {
        if (params.hasOwnProperty(key)) {
          var input = document.createElement('input');
          input.type = 'hidden';
          input.name = key;
          input.value = params[key];

          form.appendChild(input);
        }
      }

      form.submit();
    }

    window.$post = function (url, data, callback) {
      return ajax('POST', url, data, callback);
    };

    window.$postTo = function (url, data) {
      go(url, data, 'post');
    };

  }());

  var NoPicAds = {

    redirect: function (to) {
      if (!to) {
        $warn('false URL');
        return;
      }
      var from = window.location.toString();
      $info($T('{0} -> {1}', from, to));
      window.top.location.replace(to);
    },

    removeAllTimer: function () {
      var intervalID = window.setInterval($nop, 10);
      while (intervalID > 0) {
        window.clearInterval(intervalID--);
      }
    },

    disableWindowOpen: function () {
      if (unsafeWindow) {
        unsafeWindow.open = $nop;
      }
      if (window) {
        window.open = $nop;
      }
    },

    enableScrolling: function () {
      var o = document.compatMode === 'CSS1Compat' ? document.documentElement : document.body;
      o.style.overflow = '';
    },

    replaceBody: function (imgSrc) {
      NoPicAds.removeAllTimer();
      var i = document.createElement('img');
      i.setAttribute('src', imgSrc);
      document.body = document.createElement('body');
      document.body.style.textAlign = 'center';
      document.body.appendChild(i);
    },

    removeNodes: function (selector) {
      $$(selector).each(function (e) {
        e.parentNode.removeChild(e);
      });
    },

    patterns: [

      // linkbucks
      {
        rules: [
          {
            host: /^[\w]{8}\..*\.(com?|net|gs|me|tv|bz|us)/,
          },
        ],
        run: function () {
          NoPicAds.removeAllTimer();

          if (unsafeWindow && unsafeWindow.Lbjs && unsafeWindow.Lbjs.TargetUrl) {
            NoPicAds.redirect(unsafeWindow.Lbjs.TargetUrl);
            return;
          }

          var matches = document.body.innerHTML.match(/TargetUrl\s*=\s*['"]([^'"]+)['"]/);
          if (matches) {
            NoPicAds.redirect(matches[1]);
          }
        },
      },

      // alabout
      {
        rules: [
          {
            host: /(alabout|alafs)\.com/,
          },
        ],
        run: function () {
          $$('a').each(function (a) {
            if (/http:\/\/(www\.)?(alabout|alafs)\.com\/j\.phtml\?url=/.test(a.href)) {
              a.href = a.textContent;
            }
          });
        },
      },

      // imageporter
      {
        rules: [
          {
            host: /(imagecarry|imagedunk|imageporter|imageswitch|picleet|picturedip|pictureturn|pixroute)\.com|(piclambo|yankoimages)\.net/,
          },
        ],
        run: function () {
          var o = $('center img[id]');
          NoPicAds.redirect(o.src);
        },
      },

      // adf.ly
      {
        rules: [
          {
            host: /adf\.ly|[u9]\.bb|[jq]\.gs/,
          },
        ],
        run: function () {
          NoPicAds.removeNodes('iframe');

          var h = unsafeWindow.eu, b64 = unsafeWindow.Base64;
          if (!h) {
            h = $('#adfly_bar');
            unsafeWindow.close_bar();
            return;
          }
          var a = h.indexOf('!HiTommy'), b = '';
          if (a >= 0) {
            h = h.substring(0, a);
          }
          a = '';
          for (var i = 0; i < h.length; ++i) {
            if (i % 2 === 0) {
              a = a + h.charAt( i );
            } else {
              b = h.charAt( i ) + b;
            }
          }
          h = b64.decode(a + b);
          h = h.substr(2);
          if (location.hash) {
            h += location.hash;
          }
          NoPicAds.redirect(h);
        },
      },

      // turboimagehost
      {
        rules: [
          {
            host: /turboimagehost\.com/,
          },
        ],
        run: function () {
          var o = document.querySelector('#blanket');
          if (o) {
            o.style.width = '0px';
          }
          o = document.querySelector('#popUpDiv1');
          if (o) {
            o.style.visibility = 'hidden';
          }
        },
      },

      // imagevenue
      {
        rules: [
          {
            host: /imagevenue\.com/,
          },
        ],
        run: function () {
          var o = document.querySelector('#interContainer');
          if (o) {
            o.style.display = 'none';
          }
          o = document.querySelector('#interVeil');
          if (o) {
            o.style.display = 'none';
          }
        },
      },

      // lnkco
      {
        rules: [
          {
            host: /^(rd?)lnk\.co$/,
          },
        ],
        run: function () {
          NoPicAds.removeNodes('iframe');

          var o = $_('#urlholder');
          if (o) {
            NoPicAds.redirect(o.value);
            return;
          }

          o = $_('#skipBtn');
          if (o) {
            o = o.querySelector('a');
            NoPicAds.redirect(o.href);
            return;
          }

          o = document.title.replace(/(LNK.co|Linkbee)\s*:\s*/, '');
          NoPicAds.redirect(o);
        },
      },

      // zpag
      {
        rules: [
          {
            host: /zpag\.es/,
          },
        ],
        run: function () {
          var matches = document.querySelector('head').innerHTML;
          matches = matches.match(/window\.location\s*=\s*(['"])((?:\\\1|[^\1])*?)\1/);
          if (matches) {
            NoPicAds.redirect(matches[2]);
          }
        },
      },

      // pixhost
      {
        rules: [
          {
            host: /www\.pixhost\.org/,
          },
        ],
        run: function () {
          var o = document.querySelector('#web');
          if (o) {
            o.style.display = 'block';
          }
          NoPicAds.removeNodes('#js, #chatWindow, #taskbar');
        },
      },

      // ichan
      {
        rules: [
          {
            host: /ichan\.org/,
          },
        ],
        run: function () {
          $$('a').each(function (a) {
            if (a.href.indexOf('/url/http://') > -1) {
              a.href = a.href.replace(/http:\/\/.+\/url\/(?=http:\/\/)/, '');
            }
          });
        },
      },

      // urlcash
      {
        rules: [
          {
            host: /urlcash\.(net|org)|(bat5|detonating|celebclk|eightteen|smilinglinks)\.com|looble\.net|xxxs\.org$/,
          },
        ],
        run: function () {
          if (unsafeWindow && unsafeWindow.linkDestUrl) {
            NoPicAds.redirect(unsafeWindow.linkDestUrl);
            return;
          }

          var matches = document.body.innerHTML.match(/linkDestUrl = '(.+)'/);
          if (matches) {
            NoPicAds.redirect(matches[1]);
            return;
          }
        },
      },

      // pushba
      {
        rules: [
          {
            host: /pushba\.com/,
          },
        ],
        run: function () {
          var o = $('#urlTextBox');
          NoPicAds.redirect(o.value);
        },
      },

      // imgchili
      {
        rules: [
          {
            host: /imgchili\.(com|net)/,
          },
        ],
        run: function () {
          var o = $('#show_image');
          NoPicAds.redirect(o.src);
        },
      },

      // viidii
      {
        rules: [
          {
            host: /www\.viidii\.com/,
          },
        ],
        run: function () {
          var o = $('#directlink');
          NoPicAds.redirect(o.href);
        },
      },

      // adfoc
      {
        rules: [
          {
            host: /adfoc\.us/,
          },
        ],
        run: function () {
          // FIXME mutation events has been deprecated, consider rewrite with
          // mutation observer
          document.addEventListener('DOMNodeInserted', function () {
            var o = document.querySelector('#showSkip');
            if (o) {
              o = o.querySelector('a');
              NoPicAds.redirect(o.href);
            }
          }, null);
        },
      },

      // imagetwist
      {
        rules: [
          {
            host: /imagetwist\.com/,
          },
        ],
        run: function () {
          var o = $('img.pic');
          NoPicAds.redirect(o.src);
        },
      },

      // imagecherry
      {
        rules: [
          {
            host: /imagecherry\.com|imgpo\.st|imagejumbo\.com/,
          },
        ],
        run: function () {
          var o = $('img.pic');
          // somehow the server send image as an attachment
          // so I replace whole document.body with single img
          NoPicAds.replaceBody(o.src);
        },
      },

      // madlink
      {
        rules: [
          {
            host: /madlink\.sk/,
            path: /\/(.+)/,
          },
        ],
        run: function (m) {
          NoPicAds.removeNodes('iframe');
          $post('/ajax/check_redirect.php', {
            link: m.path[1],
          }, function (text) {
            NoPicAds.redirect(text);
          });
        },
      },

      // lnxlu
      {
        rules: [
          {
            host: /^lnx\.lu|url\.fm|z\.gs$/,
          },
        ],
        run: function () {
          var a = $('#clickbtn a');
          NoPicAds.redirect(a.href);
        },
      },

      // adcrun
      {
        rules: [
          {
            host: /^adcrun\.ch|(youlinking|fly2url|urlsir|urlvisa|biaiai|raksoyun)\.com|(4ks|zpoz)\.net|tr5\.in|(wwy|mhz)\.me|ssl\.gs|link\.tl|bih\.cc|short\.pk|xip\.ir|www\.budurl\.ru$/,
          },
        ],
        run: function () {
          // prevent redirection by iframe
          NoPicAds.removeNodes('iframe');

          var content = $$('script').find(function (script) {
            return script.innerHTML.indexOf('make_log') >= 0;
          });
          var matches = content.innerHTML.match(/eval(.*)/);
          matches = matches[1];
          content = eval(matches);

          // inject AJAX into body
          matches = content.match(/\$.post\('([^']*)'[^{]+(\{opt:'make_log'[^}]+\}\}),/i);
          var url = matches[1];
          var opts = eval('(' + matches[2] + ')');
          function bc () {
            unsafeWindow.$.post(url, opts, function (text) {
              var jj = JSON.parse(text);
              if (jj.message) {
                NoPicAds.redirect(jj.message.url);
              }
            });
          }
          unsafeWindow.bc = bc;
          content = 'setInterval(bc,1000);';
          matches = document.createElement('script');
          matches.textContent = content;
          document.body.appendChild(matches);
        },
      },

      // stash-coins.com
      {
        rules: [
          {
            host: /stash-coins\.com/,
          },
        ],
        run: function () {
          var url = window.location.toString();
          var i = url.lastIndexOf('http');
          url = url.substr(i);
          NoPicAds.redirect(url);
        },
      },

      // bc.vc, shortcut, dirty hack
      {
        rules: [
          {
            host: /bc\.vc/,
            query: /^.+(https?:\/\/.+)/,
          },
        ],
        run: function (m) {
          NoPicAds.redirect(m.query[1]);
        },
      },

      // bc.vc, shortcut
      // FIXME may cut hash or query string
      {
        rules: [
          {
            host: /^bc\.vc$/,
            path: /^.+(https?:\/\/.+)$/,
          },
        ],
        run: function (m) {
          NoPicAds.redirect(m.path[1]);
        },
      },

      // bc.vc
      {
        rules: [
          {
            host: /bc\.vc/,
          },
        ],
        run: function () {
          NoPicAds.removeNodes('iframe');


          var content = $$('script').find(function (script) {
            return script.innerHTML.indexOf('make_log') >= 0;
          });
          content = content.innerHTML;

          // inject AJAX into body
          matches = content.match(/\$.post\('([^']*)'[^{]+(\{opt:'make_log'[^}]+\}\}),/i);
          var url = matches[1];
          var opts = eval('(' + matches[2] + ')');
          function bc () {
            unsafeWindow.$.post(url, opts, function (text) {
              var jj = JSON.parse(text);
              if (jj.message) {
                NoPicAds.redirect(jj.message.url);
              }
            });
          }
          unsafeWindow.bc = bc;
          content = 'setInterval(bc,1000);';
          matches = document.createElement('script');
          matches.textContent = content;
          document.body.appendChild(matches);
        },
      },

      // mihalism v1
      {
        rules: [
          {
            host: /(pornpicuploader|imagepremium|hentai-hosting|gallery\.jpavgod)\.com|freeuploadimages\.org|shareimage\.ro/,
          },
        ],
        run: function () {
          var uri = window.location.href.toString();
          uri = uri.replace('viewer.php?file=', 'images/');
          NoPicAds.redirect(uri);
        },
      },

      // mihalism v2
      {
        rules: [
          {
            host: /jpdown\.info/,
          },
          {
            host: /image69\.us/,
            path: /\/x\/.+/,
          },

        ],
        run: function () {
          // for jpdown.info
          NoPicAds.removeNodes('#divExoLayerWrapper, #fadeinbox');

          var a = $('#page_body a');
          NoPicAds.redirect(a.href);
        },
      },

      // mihalism v3
      {
        rules: [
          {
            host: /gzvd\.info|hentaita\.com|howtohemorrhoidscure\.com/,
          },
        ],
        run: function () {
          var a = $('#page_body a');
          var s = a.href;
          // the real link is diffirent from original host
          a = s.lastIndexOf('http://');
          if (a >= 0) {
            NoPicAds.redirect(s.substr(a));
          }
        },
      },

      // image69
      {
        rules: [
          {
            host: /image69\.us/,
          },
        ],
        run: function (m) {
          var a = $('#page_body .text_align_center a');
          var s = a.href;
          // the real link does not immediately appears after http://
          a = s.lastIndexOf(m.host[0]);
          NoPicAds.redirect('http://' + s.substr(a));
        },
      },

<<<<<<< HEAD
      // gallery.jpavgod.com
      {
        rules: [
          {
            host: /gallery\.jpavgod\.com/,
          },
        ],
        run: function () {
          var a = $('#page_body a:nth-child(2)');
=======
      // picjav.net/picjav2
      {
        rules: [
          {
            host: /picjav\.net/,
            path: /\/picjav2\/.+/,
          },
        ],
        run: function (m) {
          var a = $('#page_body a:nth-child(2)');
          var s = a.href;
          // the real link does not immediately appears after http://
          a = s.lastIndexOf(m.host[0]);
          if (a < 0) {
            throw new NoPicAdsError('a.href does not contains location.hostname');
          }
          NoPicAds.redirect('http://' + s.substr(a));
        },
      },

      // picjav.net
      {
        rules: [
          {
            host: /picjav\.net/,
          },
        ],
        run: function (m) {
          var a = $('#page_body a');
>>>>>>> 68f6011f
          NoPicAds.redirect(a.href);
        },
      },

      // preview.jpavgod.com
      {
        rules: [
          {
            host: /preview\.jpavgod\.com/,
          },
        ],
        run: function () {
          var i = $('#page_body div.text_align_center img');
          NoPicAds.redirect(i.src);
        },
      },

      // imgonion
      // FEATURE: continue to image link, POST same URL
      {
        rules: [
          {
            host: /(img(onion|rill|money|woot|corn)|image(corn|picsa)|www\.imagefolks)\.com|img(candy|tube)\.net|imgcloud\.co|pixup\.us/,
          },
        ],
        run: function () {
          NoPicAds.disableWindowOpen();
          var node = document.querySelector('#continuetoimage > form input');
          if (node) {
            // first pass
            node.click();
            return;
          }

          // second pass
          var o = $('#container img[alt="image"]');
          NoPicAds.redirect(o.src);
        },
      },

      // advertisingg.com
      {
        rules: [
          {
            host: /advertisingg\.com|adf\.my\.id|riurl\.com/,
          },
        ],
        run: function () {
          var s = $_('body script');
          if (s) {
            s = s.innerHTML.indexOf('window.location.replace');
            if (s >= 0) {
              // let inline script redirect
              return;
            }
          }
          $postTo( '', {
            hidden: '1',
            image: ' ',
          } );
        },
      },

      // chevereto
      {
        rules: [
          {
            host: /www\.4owl\.info|javelite\.tk/,
          },
        ],
        run: function () {
          var i = $('table img');
          NoPicAds.redirect(i.src);
        },
      },

      // imgdino.com
      {
        rules: [
          {
            host: /img(dino|tiger)\.com/,
          },
        ],
        run: function () {
          var o = $('#cursor_lupa');
          NoPicAds.redirect(o.src);
        },
      },

      // CF Image Host
      {
        rules: [
          {
            host: /www\.imgjav\.tk|imgurban\.info/,
          },
        ],
        run: function () {
          var a = $('div.img_box a');
          NoPicAds.redirect(a.href);
        },
      },

      // directupload.net
      {
        rules: [
          {
            host: /.+\.directupload\.net/,
          },
        ],
        run: function () {
          var i = $('#showimage');
          NoPicAds.redirect(i.src);
        },
      },

      // picfox.org
      {
        rules: [
          {
            host: /(picfox|amateurfreak)\.org/,
          },
        ],
        run: function () {
          var o = $('#iimg');
          NoPicAds.redirect(o.src);
        },
      },

      // pixhub.eu
      {
        rules: [
          {
            host: /pixhub\.eu/,
          },
        ],
        run: function () {
          NoPicAds.removeNodes('.adultpage, #FFN_Banner_Holder');
          NoPicAds.enableScrolling();
        },
      },

      // reklama
      {
        rules: [
          {
            host: /(imagedecode|zonezeedimage|zeljeimage|ligasampiona|hosterbin|croftimage)\.com|(comicalpic|image\.torrentjav|imgserve)\.net/,
          },
        ],
        run: function () {
          var o = $('#container img[class^=centred]');
          NoPicAds.redirect(o.src);
        },
      },

      // imgah.com
      {
        rules: [
          {
            host: /imgah\.com/,
          },
        ],
        run: function () {
          // first stage
          var o = document.querySelector('input[type=submit]');
          if (o) {
            o.click();
            return;
          }

          // second stage
          o = $('img.pic');
          NoPicAds.replaceBody(o.src);
        },
      },

      // imagebam.com
      {
        rules: [
          {
            host: /www\.imagebam\.com/,
          },
        ],
        run: function () {
          var o = $('#imageContainer img[id]');
          // somehow the server send image as an attachment
          // so I replace whole document.body with single img
          NoPicAds.replaceBody(o.src);
        },
      },

      // imgbar.net
      // second stage
      {
        rules: [
          {
            host: /imgbar\.net/,
            path: /\/img_show\.php/,
          },
        ],
        run: function () {
          var i = $('a.pic1 img');
          NoPicAds.redirect(i.src);
        },
      },

      // imgbar.net
      // first stage
      {
        rules: [
          {
            host: /imgbar\.net/,
          },
        ],
        run: function () {
          var i = $('div.panel.top form input[name=sid]');
          NoPicAds.redirect('/img_show.php?view_id=' + i.value);
        },
      },

      // abload.de
      {
        rules: [
          {
            host: /^(.+\.)?abload\.de|fastpic\.ru|funkyimg\.com$/,
          },
        ],
        run: function () {
          var i = $('#image');
          NoPicAds.redirect(i.src);
        },
      },

      // www.sexyimg.com
      {
        rules: [
          {
            host: /www\.sexyimg\.com/,
            path: /\/s\/.*\.html/,
          },
        ],
        run: function () {
          var a = $('#imgbox a.divclick');
          NoPicAds.redirect(a.href);
        },
      },

      // www.sexyimg.com
      {
        rules: [
          {
            host: /www\.sexyimg\.com/,
            path: /\/b\/.*\.html/,
          },
        ],
        run: function () {
          var i = $('#imgbox img.bigimg');
          NoPicAds.replaceBody(i.src);
        },
      },

      // www.pics-money.ru
      {
        rules: [
          {
            host: /www\.pics-money\.ru/,
          },
        ],
        run: function () {
          var i = $('#d1 img');
          i = i.onclick.toString();
          i = i.match(/mshow\('(.+)'\)/);
          i = i[1];
          NoPicAds.redirect(i);
        },
      },

      // imgwiev.tk
      {
        rules: [
          {
            host: /imgwiev\.tk/,
            query: /\?pm=(.+)/,
          },
        ],
        run: function (m) {
          NoPicAds.redirect('/image.php?di=' + m.query[1]);
        },
      },

      // goimagehost.com
      {
        rules: [
          {
            host: /goimagehost\.com/,
            path: /\/xxx\/(.+)/,
          },
        ],
        run: function (m) {
          NoPicAds.redirect('/xxx/images/' + m.path[1]);
        },
      },

      // www.hostpics.info
      {
        rules: [
          {
            host: /www\.hostpics\.info/,
            query: /\?filename=(.+)/,
          },
        ],
        run: function (m) {
          NoPicAds.redirect('/images/' + m.query[1]);
        },
      },

      // imagescream.com
      {
        rules: [
          {
            host: /imagescream\.com/,
          },
        ],
        run: function () {
          var i = $('#shortURL-content img');
          NoPicAds.redirect(i.src);
        },
      },

      // imgfantasy.com
      {
        rules: [
          {
            host: /imgfantasy\.com/,
          },
        ],
        run: function () {
          var i = $('#container-home img');
          NoPicAds.redirect(i.src);
        },
      },

      // www.imgnip.com
      {
        rules: [
          {
            host: /www\.imgnip\.com/,
          },
        ],
        run: function () {
          var i = $('#main_image');
          NoPicAds.redirect(i.src);
        },
      },

      // www.x45x.info
      {
        rules: [
          {
            host: /www\.x45x\.info/,
          },
        ],
        run: function () {
          var a = $('#content a.lightbox');
          NoPicAds.redirect(a.href);
        },
      },

      // www.h-animes.info
      {
        rules: [
          {
            host: /www\.(h-animes|adultmove)\.info/,
          },
        ],
        run: function () {
          var a = $('.dlbutton2 > a');
          NoPicAds.redirect(a.href);
        },
      },

      // imgpony.com
      {
        rules: [
          {
            host: /img(pony|trick)\.com/,
            query: /\?img=(.+)/,
          },
        ],
        run: function (m) {
          NoPicAds.redirect('/images/' + m.query[1]);
        },
      },

      // 1be.biz
      {
        rules: [
          {
            host: /1be\.biz/,
            query: /\?(.+)/,
          },
        ],
        run: function (m) {
          NoPicAds.redirect(m.query[1]);
        },
      },

      // qrrro.com
      {
        rules: [
          {
            host: /qrrro\.com/,
            path: /^(\/images\/.+)\.html$/,
          },
        ],
        run: function (m) {
          NoPicAds.redirect(m.path[1]);
        },
      },

      // pic-upload.de
      {
        rules: [
          {
            host: /www\.pic-upload\.de/,
          },
        ],
        run: function () {
          var i = $('#content + img');
          NoPicAds.redirect(i.src);
        },
      },

      // bilder-hochladen.net
      {
        rules: [
          {
            host: /www\.bilder-hochladen\.net/,
          },
        ],
        run: function () {
          var i = $('td > img');
          NoPicAds.redirect(i.src);
        },
      },

      // imageback.info
      {
        rules: [
          {
            host: /image(back|pong)\.info/,
          },
        ],
        run: function () {
          NoPicAds.removeNodes('#popupOverlay, #divExoLayerWrapper');
          var a = $('div.span7 a');
          NoPicAds.redirect(a.href);
        },
      },

      // bayimg.com
      {
        rules: [
          {
            host: /^bayimg\.com$/,
          },
        ],
        run: function () {
          var i = $('#mainImage');
          NoPicAds.redirect(i.src);
        },
      },

      // www.bild.me
      {
        rules: [
          {
            host: /^www\.bild\.me$/,
          },
        ],
        run: function () {
          var i = $('#Bild');
          NoPicAds.redirect(i.src);
        },
      },

      // www.bilder-upload.eu
      {
        rules: [
          {
            host: /^www\.bilder-upload\.eu$/,
          },
        ],
        run: function () {
          var i = $('input[type=image]');
          NoPicAds.redirect(i.src);
        },
      },

      // bildr.no
      {
        rules: [
          {
            host: /^bildr\.no$/,
          },
        ],
        run: function () {
          var i = $('img.bilde');
          NoPicAds.redirect(i.src);
        },
      },

      // imagearn.com
      {
        rules: [
          {
            host: /^imagearn\.com$/,
          },
        ],
        run: function () {
          var i = $('#img');
          NoPicAds.redirect(i.src);
        },
      },

      // tinypic.com
      {
        rules: [
          {
            host: /^tinypic\.com$/,
          },
        ],
        run: function () {
          var i = $('#imgElement');
          NoPicAds.redirect(i.src);
        },
      },

      // coinurl
      {
        rules: [
          {
            host: /^coinurl\.com|cur\.lv$/,
          },
        ],
        run: function () {
          var a = $('#skip-ad');
          NoPicAds.redirect(a.href);
        },
      },

      // adlock
      {
        rules: [
          {
            host: /^adlock\.in$/,
          },
        ],
        run: function () {
          var a = $_('#xre a.xxr');
          if (a) {
            NoPicAds.redirect(a.href);
            return;
          }

          a = unsafeWindow.fileLocation;
          if (a) {
            NoPicAds.redirect(a);
          }
        },
      },

      // p.pw
      {
        rules: [
          {
            host: /^p\.pw$/,
          },
        ],
        run: function () {
          NoPicAds.removeNodes('iframe');

          var url = null;
          $$('script').find(function (script) {
            var m = script.innerHTML.match(/window\.location = "(.*)";/);
            if (m) {
              url = m[1];
              return true;
            }
          });

          NoPicAds.redirect(url);
        },
      },

      // 3ra.be
      {
        rules: [
          {
            host: /^3ra\.be$/,
          },
        ],
        run: function () {
          NoPicAds.removeNodes('iframe');

          var f = unsafeWindow.fc;
          if (!f) {
            throw new NoPicAds('window.fc is undefined');
          }
          f = f.toString();
          f = f.match(/href="([^"]*)/);
          if (!f) {
            throw new NoPicAds('url pattern outdated');
          }
          NoPicAds.redirect(f[1]);
        },
      },

      // bilurl
      {
        rules: [
          {
            host: /^bilurl\.com$/,
          },
        ],
        run: function () {
          var d = $('#event');
          NoPicAds.redirect(d.getAttribute('rel'));
        },
      },

      // ref.so
      {
        rules: [
          {
            host: /^ref\.so$/,
          },
        ],
        run: function () {
          NoPicAds.removeNodes('iframe');
          var a = $('#btn_open a');
          NoPicAds.redirect(a.href);
        },
      },

      // adv.li
      {
        rules: [
          {
            host: /^adv\.li$/,
          },
        ],
        run: function () {
          NoPicAds.removeNodes('iframe');
          NoPicAds.redirect(unsafeWindow._url);
        },
      },

      // cf.ly
      {
        rules: [
          {
            host: /^cf\.ly$/,
            path: /^\/[^\/]+$/,
          },
        ],
        run: function (m) {
          NoPicAds.removeNodes('iframe');
          NoPicAds.redirect('/skip' + m.path[0]);
        },
      },

      // seomafia.net
      {
        rules: [
          {
            host: /^seomafia\.net$/,
          },
        ],
        run: function () {
          NoPicAds.removeNodes('iframe');
          var a = $('table a');
          NoPicAds.redirect(a.href);
        },
      },

      // 4fun.tw
      {
        rules: [
          {
            host: /^4fun\.tw$/,
          },
        ],
        run: function () {
          var i = $('#original_url');
          NoPicAds.redirect(i.value);
        },
      },

      // imagesnake.com, first stage
      {
        rules: [
          {
            host: /\.imagesnake\.com$/,
            path: /^\/index\.php$/,
            query: /^\?/,
          },
        ],
        run: function () {
          var a = $('#tablewraper a:nth-child(2)');
          NoPicAds.redirect(a.href);
        },
      },

      // imagesnake.com, second stage
      {
        rules: [
          {
            host: /\.imagesnake\.com$/,
            path: /^\/show/,
          },
        ],
        run: function () {
          unsafeWindow.onbeforeunload = null;
          var i = $('#img_obj');
          NoPicAds.redirect(i.src);
        },
      },

      // imgbabes.com
      {
        rules: [
          {
            host: /\.imgbabes\.com$/,
          },
        ],
        run: function () {
          var i = $('#this_image');
          NoPicAds.replaceBody(i.src);
          NoPicAds.enableScrolling();
        },
      },

      // ulmt.in
      {
        rules: [
          {
            host: /^ulmt\.in$/,
          },
        ],
        run: function () {
          var s = unsafeWindow.CountdownTimer.toString();
          s = s.match(/href="([^"]+)"/);
          if (!s) {
            throw new NoPicAds('function changed');
          }
          NoPicAds.redirect(s[1]);
        },
      },

      // cl.my
      {
        rules: [
          {
            host: /^cl\.my$/,
          },
        ],
        run: function () {
          unsafeWindow.document.body.onload = null;
          unsafeWindow.document.body.onunload = null;

          var content = $$('script').find(function (script) {
            return script.innerHTML.indexOf('callAjax') >= 0;
          });
          var matches = content.innerHTML.match(/'id': '([^']+)'/);
          content = matches[1];

          $post('get_security_status.html', {
            context: 'url',
            cmd: 'chk',
            id: content,
          }, function (text) {
            var data = JSON.parse(text);
            NoPicAds.redirect(data.data.u);
          });
        },
      },

      // yfrog
      {
        rules: [
          {
            host: /\.yfrog\.com$/,
          },
        ],
        run: function () {
          if (/^\/z/.test(window.location.pathname)) {
            var i = $('#the-image img');
            NoPicAds.redirect(i.src);
            return;
          }
          var a = $_('#continue-link a, #main_image');
          if (a) {
            NoPicAds.redirect('/z' + window.location.pathname);
            return;
          }
        },
      },

      // dumppix
      {
        rules: [
          {
            host: /^www\.dumppix\.com$/,
          },
        ],
        run: function () {
          var i = $_('#boring');
          if (i) {
            NoPicAds.redirect(i.src);
            return;
          }
          i = $('table td:nth-child(1) a');
          NoPicAds.redirect(i.href);
        },
      },

    ],

  };

  (function () {

    function find (uri) {
      var matched = {};
      var pattern = $C(NoPicAds.patterns).find(function (pattern) {
        var rule = $C(pattern.rules).find(function (rule) {
          var tmp = $C(rule).all(function (pattern, part) {
            matched[part] = uri[part].match(pattern);
            return !!matched[part];
          });
          if (!tmp) {
            matched = {};
          }
          return tmp;
        });
        return !!rule;
      });
      if (!pattern) {
        return null;
      }
      return {
        runner: pattern.run,
        matched: matched,
      };
    };

    // <scheme>//<host>:<port><path><query><hash>
    var handler = find({
      scheme: window.location.protocol,
      host: window.location.hostname,
      port: window.location.port,
      path: window.location.pathname,
      query: window.location.search,
      hash: window.location.hash,
    });
    if (handler) {
      NoPicAds.disableWindowOpen();
      document.addEventListener('DOMContentLoaded', function () {
        handler.runner(handler.matched);
      }.bind(this));
    }

  }());

}());

// vim: ts=2 sts=2 sw=2 et
// sublime: tab_size 2; translate_tabs_to_spaces true; detect_indentation false; use_tab_stops true;<|MERGE_RESOLUTION|>--- conflicted
+++ resolved
@@ -1123,51 +1123,6 @@
         },
       },
 
-<<<<<<< HEAD
-      // gallery.jpavgod.com
-      {
-        rules: [
-          {
-            host: /gallery\.jpavgod\.com/,
-          },
-        ],
-        run: function () {
-          var a = $('#page_body a:nth-child(2)');
-=======
-      // picjav.net/picjav2
-      {
-        rules: [
-          {
-            host: /picjav\.net/,
-            path: /\/picjav2\/.+/,
-          },
-        ],
-        run: function (m) {
-          var a = $('#page_body a:nth-child(2)');
-          var s = a.href;
-          // the real link does not immediately appears after http://
-          a = s.lastIndexOf(m.host[0]);
-          if (a < 0) {
-            throw new NoPicAdsError('a.href does not contains location.hostname');
-          }
-          NoPicAds.redirect('http://' + s.substr(a));
-        },
-      },
-
-      // picjav.net
-      {
-        rules: [
-          {
-            host: /picjav\.net/,
-          },
-        ],
-        run: function (m) {
-          var a = $('#page_body a');
->>>>>>> 68f6011f
-          NoPicAds.redirect(a.href);
-        },
-      },
-
       // preview.jpavgod.com
       {
         rules: [
